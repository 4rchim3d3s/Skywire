--- conflicted
+++ resolved
@@ -12,7 +12,6 @@
       - [`hypervisor` setup](#hypervisor-setup)
     - [Run `skywire-visor`](#run-skywire-visor)
     - [Run `skywire-cli`](#run-skywire-cli)
-    - [Run `dmsgpty`](#run-dmsgpty)
     - [Run `hypervisor`](#run-hypervisor)
     - [Apps](#apps)
     - [Transports](#transports)
@@ -60,7 +59,7 @@
 # Build.
 $ make build # installs all dependencies, build binaries and skywire apps
 
-# Install skywire-visor, skywire-cli, dmsgpty, hypervisor and app CLI execs.
+# Install skywire-visor, skywire-cli, hypervisor and app CLI execs.
 $ make install
 ```
 
@@ -113,33 +112,6 @@
 - The field `stcp.pk_table` holds the associations of `<public_key>` to `<ip_address>:<port>`.
 - The field `stcp.local_address` should only be specified if you want the visor in question to listen for incoming `stcp` connection.
 
-#### `dmsgpty` setup
-
-With `dmsgpty`, you can access a remote `pty` on a remote `skywire-visor`. Note that `dmsgpty` can only access remote visors that have a dmsg transport directly established with the client visor. Having a route connecting two visors together does not allow `dmsgpty` to function between the two visors.
-
-Here is an example configuration for enabling the `dmsgpty` server within `skywire-visor`:
-
-```json5
-{
-  "dmsg_pty": {
-  
-    // "port" provides the dmsg port to listen for remote pty requests.
-    "port": 233, 
-    
-    // "authorization_file" is the path to a JSON file containing an array of whitelisted public keys.
-    "authorization_file": "./dmsgpty/whitelist.json",
-    
-    // "cli_network" is the network to host the dmsgpty CLI.
-    "cli_network": "unix",
-    
-    // "cli_address" is the address to host the dmsgpty CLI.
-    "cli_address": "/tmp/dmsgpty.sock"
-  }
-}
-```
-
-For `dmsgpty` usage, refer to [#run-dmsgpty](#run-dmsgpty).
-
 #### `hypervisor` setup
 
 Every node can be controlled by one or more hypervisors. The hypervisor allows to control and configure multiple visors. In order to allow a hypervisor to access a visor, the address and PubKey of the hypervisor needs to be configured first on the visor. Here is an example configuration: 
@@ -170,30 +142,6 @@
 $ skywire-cli -h
 ```
 
-### Run `dmsgpty`
-
-`dmsgpty` allows the user to access local and remote pty sessions via the `skywire-visor`. To use `dmsgpty`, one needs to have a `skywire-visor` up and running with the `dmsgpty-server` properly configured (as specified here: [#dmsgpty-setup](#dmsgpty-setup)).
-
-To access a remote pty, the local `skywire-visor` needs to have a direct dmsg transport with the remote visor, and the remote visor needs to have the local visor's public key included in it's dmsgpty whitelist.
-
-One can add public key entries to the `"authorization_file"` via the following command:
-
-```bash
-$ dmsgpty whitelist-add --pk 0327396b1241a650163d5bc72a7970f6dfbcca3f3d67ab3b15be9fa5c8da532c08
-```
-
-To open an interactive pty shell on a remote visor, who's public key is `0327396b1241a650163d5bc72a7970f6dfbcca3f3d67ab3b15be9fa5c8da532c08`, run the following command:
-
-```bash
-$ dmsgpty -a 0327396b1241a650163d5bc72a7970f6dfbcca3f3d67ab3b15be9fa5c8da532c08 
-```
-
-To open a non-interactive shell and run a command:
-
-```bash
-$ dmsgpty --addr='0327396b1241a650163d5bc72a7970f6dfbcca3f3d67ab3b15be9fa5c8da532c08' --cmd='echo' --arg='hello world'
-```
-
 ### Run `hypervisor`
 
 In order to run the hypervisor, generate a hypervisor config file with 
@@ -214,11 +162,7 @@
 
 - [Chat](/cmd/apps/skychat)
 - [Hello World](/cmd/apps/helloworld)
-<<<<<<< HEAD
-- [The Real Proxy](/cmd/apps/therealproxy) ([Client](/cmd/apps/therealproxy-client))
-=======
 - [Sky Socks](/cmd/apps/skysocks) ([Client](/cmd/apps/skysocks-client))
->>>>>>> 4d8e32f8
 
 ### Transports
 
@@ -337,19 +281,11 @@
 ├── apps                            # node `apps` compiled with DOCKER_OPTS
 │   ├── skychat.v1.0                #
 │   ├── helloworld.v1.0             #
-<<<<<<< HEAD
-│   ├── socksproxy-client.v1.0      #
-│   ├── socksproxy.v1.0             #
-├── local                           # **Created inside docker**
-│   ├── skychat                     #  according to "local_path" in skywire-config.json
-│   ├── socksproxy                  #
-=======
 │   ├── skysocks-client.v1.0      #
 │   └── skysocks.v1.0             #
 ├── local                           # **Created inside docker**
 │   ├── skychat                     #  according to "local_path" in skywire-config.json
 │   └── skysocks                  #
->>>>>>> 4d8e32f8
 ├── PK                              # contains public key of node
 ├── skywire                         # db & logs. **Created inside docker**
 │   ├── routing.db                  #
@@ -449,11 +385,7 @@
 # 3. compile apps
 $ GO111MODULE=on GOOS=linux go build -o /tmp/SKYNODE/apps/skychat.v1.0 ./cmd/apps/skychat
 $ GO111MODULE=on GOOS=linux go build -o /tmp/SKYNODE/apps/helloworld.v1.0 ./cmd/apps/helloworld
-<<<<<<< HEAD
-$ GO111MODULE=on GOOS=linux go build -o /tmp/SKYNODE/apps/socksproxy.v1.0 ./cmd/apps/therealproxy
-=======
 $ GO111MODULE=on GOOS=linux go build -o /tmp/SKYNODE/apps/skysocks.v1.0 ./cmd/apps/skysocks
->>>>>>> 4d8e32f8
 # 4. Create skywire-config.json for node
 $ skywire-cli node gen-config -o /tmp/SKYNODE/skywire-config.json
 # 2019/03/15 16:43:49 Done!
@@ -462,11 +394,7 @@
 # ├── apps
 # │   ├── skychat.v1.0
 # │   ├── helloworld.v1.0
-<<<<<<< HEAD
-# │   ├── socksproxy.v1.0
-=======
 # │   └── skysocks.v1.0
->>>>>>> 4d8e32f8
 # ├── skywire-config.json
 # └── skywire-visor
 # So far so good. We prepared docker volume. Now we can:
@@ -476,24 +404,15 @@
 # [2019-03-15T13:55:10Z] INFO [skywire]: Connected to messaging servers
 # [2019-03-15T13:55:10Z] INFO [skywire]: Starting skychat.v1.0
 # [2019-03-15T13:55:10Z] INFO [skywire]: Starting RPC interface on 127.0.0.1:3435
-<<<<<<< HEAD
-# [2019-03-15T13:55:10Z] INFO [skywire]: Starting socksproxy.v1.0
-=======
 # [2019-03-15T13:55:10Z] INFO [skywire]: Starting skysocks.v1.0
->>>>>>> 4d8e32f8
 # [2019-03-15T13:55:10Z] INFO [skywire]: Starting packet router
 # [2019-03-15T13:55:10Z] INFO [router]: Starting router
 # [2019-03-15T13:55:10Z] INFO [trmanager]: Starting transport manager
 # [2019-03-15T13:55:10Z] INFO [router]: Got new App request with type Init: {"app-name":"skychat",# "app-version":"1.0","protocol-version":"0.0.1"}
 # [2019-03-15T13:55:10Z] INFO [router]: Handshaked new connection with the app skychat.v1.0
 # [2019-03-15T13:55:10Z] INFO [skychat.v1.0]: 2019/03/15 13:55:10 Serving HTTP on :8000
-<<<<<<< HEAD
-# [2019-03-15T13:55:10Z] INFO [router]: Got new App request with type Init: {"app-name":"socksproxy",# "app-version":"1.0","protocol-version":"0.0.1"}
-# [2019-03-15T13:55:10Z] INFO [router]: Handshaked new connection with the app socksproxy.v1.0
-=======
 # [2019-03-15T13:55:10Z] INFO [router]: Got new App request with type Init: {"app-name":"skysocks",# "app-version":"1.0","protocol-version":"0.0.1"}
 # [2019-03-15T13:55:10Z] INFO [router]: Handshaked new connection with the app skysocks.v1.0
->>>>>>> 4d8e32f8
 ```
 
 Note that in this example docker is running in non-detached mode - it could be useful in some scenarios.
