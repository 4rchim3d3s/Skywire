--- conflicted
+++ resolved
@@ -41,11 +41,6 @@
 
 # release
 *.deb
-<<<<<<< HEAD
-sysroot
-=======
-
+/sysroot
 static/skywire-manager-src/dist/*
-
-/visor/
->>>>>>> 7a7a4b46
+/visor/