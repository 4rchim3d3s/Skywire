--- conflicted
+++ resolved
@@ -7,12 +7,7 @@
 	"net"
 	"sync"
 
-<<<<<<< HEAD
-	"github.com/SkycoinProject/skycoin/src/util/logging"
-=======
 	"github.com/sirupsen/logrus"
-	"github.com/songgao/water"
->>>>>>> 70724de5
 )
 
 // Server is a VPN server.
@@ -29,11 +24,7 @@
 }
 
 // NewServer creates VPN server instance.
-<<<<<<< HEAD
-func NewServer(cfg ServerConfig, l *logging.MasterLogger) (*Server, error) {
-=======
-func NewServer(l logrus.FieldLogger) (*Server, error) {
->>>>>>> 70724de5
+func NewServer(cfg ServerConfig, l logrus.FieldLogger) (*Server, error) {
 	defaultNetworkIfc, err := DefaultNetworkInterface()
 	if err != nil {
 		return nil, fmt.Errorf("error getting default network interface: %w", err)
