package vpn

import (
	"errors"
)

var (
	errCouldFindDefaultNetworkGateway = errors.New("could not find default network gateway")
)

<<<<<<< HEAD
=======
// ErrorWithStderr is an error raised by the external process.
// `Err` is an actual error coming from `exec`, while `Stderr` contains
// stderr output of the process.
>>>>>>> 41b8d796
type ErrorWithStderr struct {
	Err    error
	Stderr []byte
}

<<<<<<< HEAD
=======
// NewErrorWithStderr constructs new `ErrorWithStderr`.
>>>>>>> 41b8d796
func NewErrorWithStderr(err error, stderr []byte) *ErrorWithStderr {
	return &ErrorWithStderr{
		Err:    err,
		Stderr: stderr,
	}
}

<<<<<<< HEAD
=======
// Error implements `error`.
>>>>>>> 41b8d796
func (e *ErrorWithStderr) Error() string {
	return e.Err.Error() + ": " + string(e.Stderr)
}<|MERGE_RESOLUTION|>--- conflicted
+++ resolved
@@ -8,21 +8,15 @@
 	errCouldFindDefaultNetworkGateway = errors.New("could not find default network gateway")
 )
 
-<<<<<<< HEAD
-=======
 // ErrorWithStderr is an error raised by the external process.
 // `Err` is an actual error coming from `exec`, while `Stderr` contains
 // stderr output of the process.
->>>>>>> 41b8d796
 type ErrorWithStderr struct {
 	Err    error
 	Stderr []byte
 }
 
-<<<<<<< HEAD
-=======
 // NewErrorWithStderr constructs new `ErrorWithStderr`.
->>>>>>> 41b8d796
 func NewErrorWithStderr(err error, stderr []byte) *ErrorWithStderr {
 	return &ErrorWithStderr{
 		Err:    err,
@@ -30,10 +24,7 @@
 	}
 }
 
-<<<<<<< HEAD
-=======
 // Error implements `error`.
->>>>>>> 41b8d796
 func (e *ErrorWithStderr) Error() string {
 	return e.Err.Error() + ": " + string(e.Stderr)
 }