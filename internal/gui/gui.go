//go:build systray
// +build systray

package gui

import (
	"embed"
	"fmt"
	"io"
	"io/ioutil"
	"net"
	"net/http"
	"strings"
	"sync"
	"sync/atomic"
	"time"

	"github.com/skycoin/systray"

	"github.com/gen2brain/dlgs"
	"github.com/sirupsen/logrus"
	"github.com/skycoin/dmsg/pkg/direct"
	dmsgdisc "github.com/skycoin/dmsg/pkg/disc"
	"github.com/skycoin/dmsg/pkg/dmsg"
	"github.com/skycoin/dmsg/pkg/dmsgget"
	"github.com/skycoin/dmsg/pkg/dmsghttp"
	"github.com/skycoin/skycoin/src/util/logging"
	"github.com/toqueteos/webbrowser"

<<<<<<< HEAD
=======
	"github.com/skycoin/skywire-utilities/pkg/cipher"
	"github.com/skycoin/skywire/pkg/servicedisc"
>>>>>>> 17274fac
	"github.com/skycoin/skywire/pkg/skyenv"
	"github.com/skycoin/skywire/pkg/visor"
	"github.com/skycoin/skywire/pkg/visor/visorconfig"
)

// TODO @alexadhy : Show VPN status, list all vpn servers, quick dial

//go:embed icons/*
var iconFS embed.FS

var log = logging.NewMasterLogger()

var (
	stopVisorFnMx sync.Mutex
	stopVisorFn   func()
	closeDmsgDC   func()
	rpcC          visor.API
)

var (
	guiStopped int32
)

var (
	mAdvancedButton *systray.MenuItem
	mOpenHypervisor *systray.MenuItem
	mVPNClient      *systray.MenuItem
	mVPNStatus      *systray.MenuItem
	mVPNLink        *systray.MenuItem
	mVPNButton      *systray.MenuItem
	mUninstall      *systray.MenuItem
	mQuit           *systray.MenuItem
)

// GetOnGUIReady creates func to run on GUI startup.
func GetOnGUIReady(icon []byte, conf *visorconfig.V1) func() {
	doneCh := make(chan bool, 1)
	logger := logging.NewMasterLogger()
	logger.SetLevel(logrus.InfoLevel)

	httpC := getHTTPClient(conf, context.Background(), logger)
	if isRoot() {
		return func() {
			systray.SetTemplateIcon(icon, icon)
			systray.SetTooltip("Skywire")
			initOpenVPNLinkBtn(conf)
			initAdvancedButton(conf)
			initVpnClientBtn(conf, httpC, logger)
			initQuitBtn()
			go handleRootInteraction(conf, doneCh)
		}
	} else {
		return func() {
			systray.SetTemplateIcon(icon, icon)
			systray.SetTooltip("Skywire")
			initOpenVPNLinkBtn(conf)
			initAdvancedButton(conf)
			initVpnClientBtn(conf, httpC, logger)
			initQuitBtn()
			go handleUserInteraction(conf, doneCh)
		}
	}
}

// OnGUIQuit is executed on GUI exit.
func OnGUIQuit() {
}

// ReadSysTrayIcon reads system tray icon.
func ReadSysTrayIcon() (contents []byte, err error) {
	contents, err = iconFS.ReadFile(iconName)

	if err != nil {
		err = fmt.Errorf("failed to read icon: %w", err)
	}

	return contents, err
}

// SetStopVisorFn sets function to stop running visor.
func SetStopVisorFn(fn func()) {
	stopVisorFnMx.Lock()
	stopVisorFn = fn
	stopVisorFnMx.Unlock()
}

// Stop stops visor and quits GUI app.
func Stop() {
	if !atomic.CompareAndSwapInt32(&guiStopped, 0, 1) {
		return
	}
	stopVisor()
	systray.Quit()
}

func initAdvancedButton(conf *visorconfig.V1) {

	hvAddr := getHVAddr(conf)

	mAdvancedButton = systray.AddMenuItem("Advanced", "Advanced Menu")
	mOpenHypervisor = mAdvancedButton.AddSubMenuItem("Open Hypervisor", "Open Hypervisor")
	mUninstall = mAdvancedButton.AddSubMenuItem("Uninstall", "Uninstall Application")

	// if it's not installed via package, hide the uninstall button
	initUninstallBtn()
	//hide the buttons which could launch the browser if the process is run as root
	if isRoot() {
		mAdvancedButton.Hide()
		mOpenHypervisor.Hide()
		return
	}
	// if visor's not running or hypervisor config is absent,
	// there won't be any way to open the hypervisor, so disable button
	if hvAddr == "" {
		mOpenHypervisor.Disable()
		return
	}

	// if hypervisor is already running, just leave the button enabled
	// as a default
	if isHypervisorRunning(hvAddr) {
		return
	}

	// visor is running, but hypervisor is not yet, so disable the button
	mOpenHypervisor.Disable()

	// wait for the hypervisor to start in the background
	go func() {
		t := time.NewTicker(1 * time.Second)
		defer t.Stop()

		// we simply wait till the hypervisor is up
		for {
			<-t.C

			if isHypervisorRunning(hvAddr) {
				mOpenHypervisor.Enable()
				break
			}
		}
	}()
}

func initOpenVPNLinkBtn(vc *visorconfig.V1) {
	mVPNLink = systray.AddMenuItem("Open VPN UI", "Open VPN UI in browser")
	if isRoot() {
		mVPNLink.Hide()
		return
	}
	mVPNLink.Disable()

	// wait for the vpn client to start in the background
	// if it's not started or if it isn't alive just disable the link.
	go func() {
		t := time.NewTicker(1 * time.Second)
		defer t.Stop()

		// we simply wait till the hypervisor is up
		for {
			<-t.C
			if isVPNExists(vc) {
				mVPNLink.Enable()
				break
			} else {
				mVPNLink.Disable()
			}
		}
	}()
}

func initVpnClientBtn(conf *visorconfig.V1, httpClient *http.Client, logger *logging.MasterLogger) {

	rpc_logger := logger.PackageLogger("systray:rpc_client")
	hvAddr := getHVAddr(conf)
	for !isHypervisorRunning(hvAddr) {
		rpc_logger.Info("Waiting for RPC to get ready...")
		time.Sleep(2 * time.Second)
	}
	rpcC = rpcClient(conf, rpc_logger)

	mVPNClient := systray.AddMenuItem("VPN", "VPN Client Submenu")
	// VPN Status
	mVPNStatus = mVPNClient.AddSubMenuItem("Status: Disconnect", "VPN Client Status")
	mVPNStatus.Disable()
	go vpnStatusBtn(conf, rpcC)
	// VPN Connect/Disconnect Button
	mVPNButton = mVPNClient.AddSubMenuItem("Connect", "VPN Client Switch Button")
	// VPN Public Servers List
	mVPNServersList := mVPNClient.AddSubMenuItem("Servers", "VPN Client Servers")
	mVPNServers := []*systray.MenuItem{}
	for _, server := range getAvailPublicVPNServers(conf, httpClient, logger.PackageLogger("systray:servers")) {
		mVPNServers = append(mVPNServers, mVPNServersList.AddSubMenuItemCheckbox(server, "", false))
	}
	go serversBtn(conf, mVPNServers, rpcC)
}

func vpnStatusBtn(conf *visorconfig.V1, rpcClient visor.API) {
	lastStatus := 0
	for {
		stats, _ := rpcClient.GetAppConnectionsSummary(skyenv.VPNClientName)
		if len(stats) == 1 {
			if stats[0].IsAlive {
				if lastStatus != 1 {
					mVPNStatus.SetTitle("Status: Connected")
					mVPNButton.SetTitle("Disconnect")
					mVPNButton.Enable()
					lastStatus = 1
				}
			} else {
				if lastStatus != 2 {
					mVPNStatus.SetTitle("Status: Connecting...")
					mVPNButton.SetTitle("Disconnect")
					mVPNButton.Disable()
					lastStatus = 2
				}
			}
		} else {
			if lastStatus != 0 {
				mVPNStatus.SetTitle("Status: Disconnected")
				mVPNButton.SetTitle("Connect")
				mVPNButton.Enable()
				lastStatus = 0
			}
		}
		time.Sleep(3 * time.Second)
	}
}

func serversBtn(conf *visorconfig.V1, servers []*systray.MenuItem, rpcClient visor.API) {
	btnChannel := make(chan int)
	for index, server := range servers {
		go func(chn chan int, server *systray.MenuItem, index int) {

			select {
			case <-server.ClickedCh:
				chn <- index
			}
		}(btnChannel, server, index)
	}

	for {
		selectedServer := servers[<-btnChannel]
		serverTempValue := strings.Split(selectedServer.String(), ",")[2]
		serverPK := serverTempValue[2 : len(serverTempValue)-5]
		for _, server := range servers {
			server.Uncheck()
			server.Enable()
		}
		selectedServer.Check()
		selectedServer.Disable()
		pk := cipher.PubKey{}
		if err := pk.UnmarshalText([]byte(serverPK)); err != nil {
			continue
		}

		rpcClient.StopApp(skyenv.VPNClientName)
		rpcClient.SetAppPK(skyenv.VPNClientName, pk)
		rpcClient.StartApp(skyenv.VPNClientName)
	}
}

func handleVPNButton(conf *visorconfig.V1, rpcClient visor.API) {
	stats, _ := rpcClient.GetAppConnectionsSummary(skyenv.VPNClientName)
	if len(stats) == 1 {
		if stats[0].IsAlive {
			mVPNStatus.SetTitle("Status: Disconnecting...")
			mVPNButton.Disable()
			mVPNButton.SetTitle("Connect")
			if err := rpcClient.StopApp(skyenv.VPNClientName); err != nil {
				mVPNStatus.SetTitle("Status: Connected")
				mVPNButton.Enable()
				mVPNButton.SetTitle("Disconnect")
			}
		}
	} else {
		mVPNStatus.SetTitle("Status: Connecting...")
		mVPNButton.Disable()
		mVPNButton.SetTitle("Disconnect")
		if err := rpcClient.StartApp(skyenv.VPNClientName); err != nil {
			mVPNStatus.SetTitle("Status: Disconnected")
			mVPNButton.Enable()
			mVPNButton.SetTitle("Connect")
		}
	}
}

func handleVPNLinkButton(conf *visorconfig.V1) {
	vpnAddr := getVPNAddr(conf)

	if vpnAddr == "" {
		mVPNLink.Disable()
		log.Error("empty vpn URL address")
		return // do nothing
	}

	if err := webbrowser.Open(vpnAddr); err != nil {
		log.WithError(err).Error("failed to open link")
	}
}

<<<<<<< HEAD
// GetAvailPublicVPNServers gets all available public VPN server from service discovery URL
//func GetAvailPublicVPNServers(conf *visorconfig.V1) []string {
//	sdClient := servicedisc.NewClient(log, servicedisc.Config{
//		Type:     servicedisc.ServiceTypeVPN,
//		PK:       conf.PK,
//		SK:       conf.SK,
//		DiscAddr: conf.Launcher.ServiceDisc,
//	})
//	//ctx, _ := context.WithTimeout(context.Background(), 7*time.Second)
//	vpnServers, err := sdClient.Services(context.Background(), 0)
//	if err != nil {
//		log.Error("Error getting public vpn servers: ", err)
//		return nil
//	}
//	serverAddrs := make([]string, len(vpnServers))
//	for idx, server := range vpnServers {
//		serverAddrs[idx] = server.Addr.PubKey().String()
//	}
//	return serverAddrs
//}
=======
// getAvailPublicVPNServers gets all available public VPN server from service discovery URL
func getAvailPublicVPNServers(conf *visorconfig.V1, httpC *http.Client, logger *logging.Logger) []string {

	svrConfig := servicedisc.Config{
		Type:     servicedisc.ServiceTypeVPN,
		PK:       conf.PK,
		SK:       conf.SK,
		DiscAddr: conf.Launcher.ServiceDisc,
	}
	sdClient := servicedisc.NewClient(log, log, svrConfig, httpC, "")
	vpnServers, err := sdClient.Services(context.Background(), 0)
	if err != nil {
		logger.Error("Error getting vpn servers: ", err)
		return nil
	}
	serverAddrs := make([]string, len(vpnServers))
	for idx, server := range vpnServers {
		if server.Geo != nil {
			serverAddrs[idx] = server.Addr.PubKey().String() + " | " + server.Geo.Country
		} else {
			serverAddrs[idx] = server.Addr.PubKey().String() + " | N/A"
		}
	}
	return serverAddrs
}
>>>>>>> 17274fac

func getHTTPClient(conf *visorconfig.V1, ctx context.Context, logger *logging.MasterLogger) *http.Client {
	var serviceURL dmsgget.URL
	serviceURL.Fill(conf.Launcher.ServiceDisc)
	if serviceURL.Scheme == "dmsg" {
		var keys cipher.PubKeys
		servers := conf.Dmsg.Servers
		var delegatedServers []cipher.PubKey

		if len(servers) == 0 {
			return &http.Client{}
		}

		pk, sk := cipher.GenerateKeyPair()
		keys = append(keys, pk)
		entries := direct.GetAllEntries(keys, servers)
		dClient := direct.NewClient(entries, logger.PackageLogger("systray:dmsghttp_direct_client"))
		dmsgDC, closeDmsg, err := direct.StartDmsg(ctx, logger.PackageLogger("systray:dsmghttp_dmsgDC"),
			pk, sk, dClient, dmsg.DefaultConfig())
		if err != nil {
			return &http.Client{}
		}
		dmsgHTTP := http.Client{Transport: dmsghttp.MakeHTTPTransport(ctx, dmsgDC)}

		servers, err = dClient.AvailableServers(ctx)
		if err != nil {
			closeDmsg()
			return &http.Client{}
		}

		for _, server := range servers {
			delegatedServers = append(delegatedServers, server.Static)
		}

		clientEntry := &dmsgdisc.Entry{
			Client: &dmsgdisc.Client{
				DelegatedServers: delegatedServers,
			},
			Static: serviceURL.Addr.PK,
		}

		err = dClient.PostEntry(ctx, clientEntry)
		if err != nil {
			closeDmsg()
			return &http.Client{}
		}
		closeDmsgDC = closeDmsg
		return &dmsgHTTP
	}
	closeDmsgDC = func() {}
	return &http.Client{}
}

func isSetVPNClientPKExist(conf *visorconfig.V1) bool {
	for _, v := range conf.Launcher.Apps {
		if v.Name == skyenv.VPNClientName {
			for index := range v.Args {
				if v.Args[index] == "-srv" {
					return true
				}
			}
		}
	}
	return false
}

func initUninstallBtn() {
	if !checkIsPackage() {
		mUninstall.Hide()
	}
}

func initQuitBtn() {
	mQuit = systray.AddMenuItem("Quit", "")
}

func handleUserInteraction(conf *visorconfig.V1, doneCh chan<- bool) {
	for {
		select {
		case <-mOpenHypervisor.ClickedCh:
			handleOpenHypervisor(conf)
		case <-mVPNButton.ClickedCh:
			handleVPNButton(conf, rpcC)
		case <-mVPNLink.ClickedCh:
			handleVPNLinkButton(conf)
		case <-mUninstall.ClickedCh:
			handleUninstall()
		case <-mQuit.ClickedCh:
			doneCh <- true
			Stop()
		}
	}
}

func handleRootInteraction(conf *visorconfig.V1, doneCh chan<- bool) {
	for {
		select {
		case <-mVPNButton.ClickedCh:
			handleVPNButton(conf, rpcC)
		case <-mUninstall.ClickedCh:
			handleUninstall()
		case <-mQuit.ClickedCh:
			doneCh <- true
			Stop()
		}
	}
}

func handleOpenHypervisor(conf *visorconfig.V1) {
	if err := openHypervisor(conf); err != nil {
		log.WithError(err).Errorln("Failed to open hypervisor")
	}
}

func handleUninstall() {
	cond, err := dlgs.Question("Uninstall", "Do you want to uninstall visor?", true)
	if err != nil {
		return
	}
	if cond {
		mOpenHypervisor.Disable()
		mVPNLink.Disable()
		mUninstall.Disable()
		mQuit.Disable()

		stopVisor()

		if err := platformExecUninstall(); err != nil {
			mUninstall.Enable()
			log.WithError(err).Errorln("Failed to run deinstaller")
			return
		}
		systray.Quit()
	}
}

func stopVisor() {
	stopVisorFnMx.Lock()
	closeDmsgDC()
	stop := stopVisorFn
	stopVisorFnMx.Unlock()

	if stop != nil {
		stop()
	}
}

func isHypervisorRunning(addr string) bool {
	// we check if it's up by querying `health` endpoint
	resp, err := http.Get(addr)
	if err != nil {
		// hypervisor is not running in this case
		return false
	}
	defer func() {
		if err := resp.Body.Close(); err != nil {
			log.WithError(err).Errorln("Failed to close hypervisor response body")
		}
	}()

	if _, err := io.Copy(ioutil.Discard, resp.Body); err != nil {
		log.WithError(err).Errorln("Failed to discard hypervisor response body")
	}

	return true
}

func openHypervisor(conf *visorconfig.V1) error {
	hvAddr := getHVAddr(conf)
	if hvAddr == "" {
		return nil
	}

	log.Infof("Opening hypervisor at %s", hvAddr)

	if err := webbrowser.Open(hvAddr); err != nil {
		return fmt.Errorf("failed to open link: %w", err)
	}

	return nil
}

func getHVAddr(conf *visorconfig.V1) string {
	if conf.Hypervisor == nil {
		return ""
	}

	// address may just start with the colon, so we make it valid by
	// adding leading schema and address
	addr := strings.TrimSpace(conf.Hypervisor.HTTPAddr)
	if addr[0] == ':' {
		addr = "http://localhost" + addr
	}

	return addr
}

func isVPNExists(vc *visorconfig.V1) bool {
	status := false
	for _, app := range vc.Launcher.Apps {
		if app.Name == skyenv.VPNClientName {
			status = true
		}
	}

	return status
}

func getVPNAddr(conf *visorconfig.V1) string {
	hvAddr := getHVAddr(conf)
	if hvAddr == "" {
		return ""
	}

	return hvAddr + "/#/vpn/" + conf.PK.Hex() + "/status"
}

func rpcClient(conf *visorconfig.V1, logger *logging.Logger) visor.API {
	const rpcDialTimeout = time.Second * 5
	conn, err := net.DialTimeout("tcp", conf.CLIAddr, rpcDialTimeout)
	if err != nil {
		logger.Fatal("RPC connection failed:", err)
	}
	return visor.NewRPCClient(logger, conn, visor.RPCPrefix, 0)
}<|MERGE_RESOLUTION|>--- conflicted
+++ resolved
@@ -4,6 +4,7 @@
 package gui
 
 import (
+	"context"
 	"embed"
 	"fmt"
 	"io"
@@ -27,11 +28,8 @@
 	"github.com/skycoin/skycoin/src/util/logging"
 	"github.com/toqueteos/webbrowser"
 
-<<<<<<< HEAD
-=======
 	"github.com/skycoin/skywire-utilities/pkg/cipher"
 	"github.com/skycoin/skywire/pkg/servicedisc"
->>>>>>> 17274fac
 	"github.com/skycoin/skywire/pkg/skyenv"
 	"github.com/skycoin/skywire/pkg/visor"
 	"github.com/skycoin/skywire/pkg/visor/visorconfig"
@@ -333,28 +331,6 @@
 	}
 }
 
-<<<<<<< HEAD
-// GetAvailPublicVPNServers gets all available public VPN server from service discovery URL
-//func GetAvailPublicVPNServers(conf *visorconfig.V1) []string {
-//	sdClient := servicedisc.NewClient(log, servicedisc.Config{
-//		Type:     servicedisc.ServiceTypeVPN,
-//		PK:       conf.PK,
-//		SK:       conf.SK,
-//		DiscAddr: conf.Launcher.ServiceDisc,
-//	})
-//	//ctx, _ := context.WithTimeout(context.Background(), 7*time.Second)
-//	vpnServers, err := sdClient.Services(context.Background(), 0)
-//	if err != nil {
-//		log.Error("Error getting public vpn servers: ", err)
-//		return nil
-//	}
-//	serverAddrs := make([]string, len(vpnServers))
-//	for idx, server := range vpnServers {
-//		serverAddrs[idx] = server.Addr.PubKey().String()
-//	}
-//	return serverAddrs
-//}
-=======
 // getAvailPublicVPNServers gets all available public VPN server from service discovery URL
 func getAvailPublicVPNServers(conf *visorconfig.V1, httpC *http.Client, logger *logging.Logger) []string {
 
@@ -380,7 +356,6 @@
 	}
 	return serverAddrs
 }
->>>>>>> 17274fac
 
 func getHTTPClient(conf *visorconfig.V1, ctx context.Context, logger *logging.MasterLogger) *http.Client {
 	var serviceURL dmsgget.URL
