--- conflicted
+++ resolved
@@ -13,7 +13,6 @@
 	"github.com/skycoin/skycoin/src/util/logging"
 	"github.com/spf13/cobra"
 
-	"github.com/skycoin/skywire/pkg/skyenv"
 	"github.com/skycoin/skywire/pkg/visor/visorconfig"
 )
 
@@ -22,21 +21,6 @@
 }
 
 var (
-<<<<<<< HEAD
-	sk                cipher.SecKey
-	output            string
-	replace           bool
-	testEnv           bool
-	packageConfig     bool
-	hypervisor        bool
-	hypervisorPKs     string
-	hasVPNClient      bool
-	hasVPNServer      bool
-	hasSkychat        bool
-	hasSkysocks       bool
-	hasSkysocksClient bool
-	noApps            bool
-=======
 	sk            cipher.SecKey
 	output        string
 	replace       bool
@@ -45,7 +29,6 @@
 	skybianConfig bool
 	hypervisor    bool
 	hypervisorPKs string
->>>>>>> 84c05f7f
 )
 
 func init() {
@@ -57,12 +40,6 @@
 	genConfigCmd.Flags().BoolVarP(&testEnv, "testenv", "t", false, "use test deployment service.")
 	genConfigCmd.Flags().BoolVarP(&hypervisor, "is-hypervisor", "i", false, "generate a hypervisor configuration.")
 	genConfigCmd.Flags().StringVar(&hypervisorPKs, "hypervisor-pks", "", "public keys of hypervisors that should be added to this visor")
-	genConfigCmd.Flags().BoolVar(&hasVPNClient, "has-vpn-client", false, "generate config for VPN client")
-	genConfigCmd.Flags().BoolVar(&hasVPNServer, "has-vpn-server", false, "generate config for VPN server")
-	genConfigCmd.Flags().BoolVar(&hasSkychat, "has-skychat", false, "generate config for Skychat")
-	genConfigCmd.Flags().BoolVar(&hasSkysocks, "has-skysocks", false, "generate config for Skysocks")
-	genConfigCmd.Flags().BoolVar(&hasSkysocksClient, "has-skysocks-client", false, "generate config for Skysocks client")
-	genConfigCmd.Flags().BoolVar(&noApps, "no-apps", false, "generate config with no apps")
 }
 
 var genConfigCmd = &cobra.Command{
@@ -105,24 +82,21 @@
 		}
 
 		// Determine config type to generate.
-		var genConf func(log *logging.MasterLogger, confPath string, sk *cipher.SecKey, hypervisor bool,
-			genAppConfig map[string]bool) (*visorconfig.V1, error)
+		var genConf func(log *logging.MasterLogger, confPath string, sk *cipher.SecKey, hypervisor bool) (*visorconfig.V1, error)
 
 		//  default paths for different installations
 		if packageConfig {
 			genConf = visorconfig.MakePackageConfig
 		} else if skybianConfig {
-			genConf = visorconfig.MakeSkybianConfig
+			genConf = visorconfig.MakeDefaultConfig
 		} else if testEnv {
 			genConf = visorconfig.MakeTestConfig
 		} else {
 			genConf = visorconfig.MakeDefaultConfig
 		}
 
-		genAppConfigs := getGenAppConfigs()
-
 		// Generate config.
-		conf, err := genConf(mLog, output, &sk, hypervisor, genAppConfigs)
+		conf, err := genConf(mLog, output, &sk, hypervisor)
 		if err != nil {
 			logger.WithError(err).Fatal("Failed to create config.")
 		}
@@ -171,33 +145,4 @@
 	}
 
 	return conf, true
-}
-
-func getGenAppConfigs() map[string]bool {
-	genAppConfigs := map[string]bool{
-		skyenv.VPNClientName:      hasVPNClient,
-		skyenv.VPNServerName:      hasVPNServer,
-		skyenv.SkychatName:        hasSkychat,
-		skyenv.SkysocksName:       hasSkysocks,
-		skyenv.SkysocksClientName: hasSkysocksClient,
-	}
-
-	for _, gen := range genAppConfigs {
-		// at least one flag is specified, return as is
-		if gen {
-			return genAppConfigs
-		}
-	}
-
-	if noApps {
-		return genAppConfigs
-	}
-
-	// if no flags were passed at all, we need to generate config for all apps
-	// as a default behavior
-	for appName := range genAppConfigs {
-		genAppConfigs[appName] = true
-	}
-
-	return genAppConfigs
 }