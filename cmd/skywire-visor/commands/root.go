package commands

import (
	"context"
	"fmt"
	"io"
	"io/ioutil"
	"net/http"
	_ "net/http/pprof" // nolint:gosec // https://golang.org/doc/diagnostics.html#profiling
	"os"
	"os/exec"
	"strings"
	"syscall"
	"time"

	"github.com/SkycoinProject/dmsg/buildinfo"
	"github.com/SkycoinProject/dmsg/cmdutil"
	"github.com/SkycoinProject/skycoin/src/util/logging"
	"github.com/pkg/profile"
	"github.com/spf13/cobra"

	"github.com/SkycoinProject/skywire-mainnet/pkg/restart"
	"github.com/SkycoinProject/skywire-mainnet/pkg/syslog"
	"github.com/SkycoinProject/skywire-mainnet/pkg/visor"
	"github.com/SkycoinProject/skywire-mainnet/pkg/visor/visorconfig"
)

var restartCtx = restart.CaptureContext()

const (
<<<<<<< HEAD
	// configEnv         = "SW_VISOR_CONFIG"
	defaultConfigName = "skywire-config.json"
	// visorPathSystemd  = "/usr/local/bin/skywire-visor"
	// workDirSystemd    = "/"
=======
	defaultConfigName = "skywire-config.json"
>>>>>>> caf7b97a
)

var (
	tag        string
	syslogAddr string
	pprofMode  string
	pprofAddr  string
	confPath   string
	delay      string
)

func init() {
	rootCmd.Flags().StringVar(&tag, "tag", "skywire", "logging tag")
	rootCmd.Flags().StringVar(&syslogAddr, "syslog", "", "syslog server address. E.g. localhost:514")
	rootCmd.Flags().StringVarP(&pprofMode, "pprofmode", "p", "", "pprof profiling mode. Valid values: cpu, mem, mutex, block, trace, http")
	rootCmd.Flags().StringVar(&pprofAddr, "pprofaddr", "localhost:6060", "pprof http port if mode is 'http'")
	rootCmd.Flags().StringVarP(&confPath, "config", "c", "", "config file location. If the value is 'STDIN', config file will be read from stdin.")
	rootCmd.Flags().StringVar(&delay, "delay", "0ns", "start delay (deprecated)") // deprecated
}

var rootCmd = &cobra.Command{
	Use:   "skywire-visor",
	Short: "Skywire visor",
	Run: func(_ *cobra.Command, args []string) {
		log := initLogger(tag, syslogAddr)

		delayDuration, err := time.ParseDuration(delay)
		if err != nil {
			log.WithError(err).Error("Failed to parse delay duration.")
			delayDuration = time.Duration(0)
		}

		log.WithField("delay", delayDuration).
			WithField("systemd", restartCtx.Systemd()).
			WithField("parent_systemd", restartCtx.ParentSystemd()).
			Debugf("Process info")

		// Versions v0.2.3 and below return 0 exit-code after update and do not trigger systemd to restart a process
		// and therefore do not support restart via systemd.
		// If --delay flag is passed, version is v0.2.3 or below.
		// Systemd has PID 1. If PPID is not 1 and PPID of parent process is 1, then
		// this process is a child process that is run after updating by a skywire-visor that is run by systemd.
		if delayDuration != 0 && !restartCtx.Systemd() && restartCtx.ParentSystemd() {
			// As skywire-visor checks if new process is run successfully in `restart.DefaultCheckDelay` after update,
			// new process should be alive after `restart.DefaultCheckDelay`.
			time.Sleep(restart.DefaultCheckDelay)

			// When a parent process exits, systemd kills child processes as well,
			// so a child process can ask systemd to restart service between after restart.DefaultCheckDelay
			// but before (restart.DefaultCheckDelay + restart.extraWaitingTime),
			// because after that time a parent process would exit and then systemd would kill its children.
			// In this case, systemd would kill both parent and child processes,
			// then restart service using an updated binary.
			cmd := exec.Command("systemctl", "restart", "skywire-visor") // nolint:gosec
			if err := cmd.Run(); err != nil {
				log.WithError(err).Errorf("Failed to restart skywire-visor service")
			} else {
				log.WithError(err).Infof("Restarted skywire-visor service")
			}

			// Detach child from parent. TODO: This may be unnecessary.
			if _, err := syscall.Setsid(); err != nil {
				log.WithError(err).Errorf("Failed to call setsid()")
			}
		}

		time.Sleep(delayDuration)

		if _, err := buildinfo.Get().WriteTo(log.Out); err != nil {
			log.WithError(err).Error("Failed to output build info.")
		}

		stopPProf := initPProf(log, tag, pprofMode, pprofAddr)
		defer stopPProf()

		conf := initConfig(log, args, confPath)

		v, ok := visor.NewVisor(conf, restartCtx)
		if !ok {
			log.Fatal("Failed to start visor.")
		}

		ctx, cancel := cmdutil.SignalContext(context.Background(), log)
		defer cancel()

		// Wait.
		<-ctx.Done()

		if err := v.Close(); err != nil {
			log.WithError(err).Error("Visor closed with error.")
		}
	},
	Version: buildinfo.Version(),
}

// Execute executes root CLI command.
func Execute() {
	if err := rootCmd.Execute(); err != nil {
		fmt.Println(err)
	}
}

func initLogger(tag string, syslogAddr string) *logging.MasterLogger {
	log := logging.NewMasterLogger()

	if syslogAddr != "" {
		hook, err := syslog.SetupHook(syslogAddr, tag)
		if err != nil {
			log.WithError(err).Error("Failed to connect to the syslog daemon.")
		} else {
			log.AddHook(hook)
			log.Out = ioutil.Discard
		}
	}

	return log
}

func initPProf(log *logging.MasterLogger, tag string, profMode string, profAddr string) (stop func()) {
	var optFunc func(*profile.Profile)

	switch profMode {
	case "none", "":
	case "http":
		go func() {
			err := http.ListenAndServe(profAddr, nil)
			log.WithError(err).
				WithField("mode", profMode).
				WithField("addr", profAddr).
				Info("Stopped serving pprof on http.")
		}()
	case "cpu":
		optFunc = profile.CPUProfile
	case "mem":
		optFunc = profile.MemProfile
	case "mutex":
		optFunc = profile.MutexProfile
	case "block":
		optFunc = profile.BlockProfile
	case "trace":
		optFunc = profile.TraceProfile
	}

	if optFunc != nil {
		stop = profile.Start(profile.ProfilePath("./logs/"+tag), optFunc).Stop
	}

	if stop == nil {
		stop = func() {}
	}
	return stop
}

func initConfig(mLog *logging.MasterLogger, args []string, confPath string) *visorconfig.V1 {
	log := mLog.PackageLogger("visor:config")

	var r io.Reader

	switch confPath {
	case visorconfig.StdinName:
		log.Info("Reading config from STDIN.")
		r = os.Stdin
	case "":
		// TODO: More robust solution.
		for _, arg := range args {
			if strings.HasSuffix(arg, ".json") {
				confPath = arg
				break
			}
		}

		if confPath == "" {
			confPath = defaultConfigName
		}

		fallthrough
	default:
		log.WithField("filepath", confPath).Info("Reading config from file.")
		f, err := os.Open(confPath) //nolint:gosec
		if err != nil {
			log.WithError(err).
				WithField("filepath", confPath).
				Fatal("Failed to read config file.")
		}
		defer func() {
			if err := f.Close(); err != nil {
				log.WithError(err).Error("Closing config file resulted in error.")
			}
		}()
		r = f
	}

	raw, err := ioutil.ReadAll(r)
	if err != nil {
		log.WithError(err).Fatal("Failed to read in config.")
	}

	conf, err := visorconfig.Parse(mLog, confPath, raw)
	if err != nil {
		log.WithError(err).Fatal("Failed to parse config.")
	}

	return conf
}<|MERGE_RESOLUTION|>--- conflicted
+++ resolved
@@ -28,14 +28,7 @@
 var restartCtx = restart.CaptureContext()
 
 const (
-<<<<<<< HEAD
-	// configEnv         = "SW_VISOR_CONFIG"
 	defaultConfigName = "skywire-config.json"
-	// visorPathSystemd  = "/usr/local/bin/skywire-visor"
-	// workDirSystemd    = "/"
-=======
-	defaultConfigName = "skywire-config.json"
->>>>>>> caf7b97a
 )
 
 var (
