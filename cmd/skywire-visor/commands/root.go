--- conflicted
+++ resolved
@@ -17,13 +17,7 @@
 	"syscall"
 	"time"
 
-<<<<<<< HEAD
-	"embed"
-	"io/fs"
-
 	"github.com/getlantern/systray"
-=======
->>>>>>> 7d7d5312
 	"github.com/pkg/profile"
 	"github.com/skycoin/dmsg/buildinfo"
 	"github.com/skycoin/dmsg/cmdutil"
