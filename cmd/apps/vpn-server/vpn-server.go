package main

import (
<<<<<<< HEAD
	"flag"
	"fmt"
=======
>>>>>>> a35f44e0
	"os"
	"os/signal"
	"syscall"

<<<<<<< HEAD
	"github.com/SkycoinProject/dmsg/cipher"
	"github.com/SkycoinProject/skycoin/src/util/logging"
=======
	"github.com/sirupsen/logrus"
>>>>>>> a35f44e0

	"github.com/SkycoinProject/skywire-mainnet/internal/vpn"
	"github.com/SkycoinProject/skywire-mainnet/pkg/app"
	"github.com/SkycoinProject/skywire-mainnet/pkg/app/appnet"
	"github.com/SkycoinProject/skywire-mainnet/pkg/routing"
	"github.com/SkycoinProject/skywire-mainnet/pkg/skyenv"
)

const (
	netType = appnet.TypeSkynet
	vpnPort = routing.Port(skyenv.VPNServerPort)
)

var (
	log = logrus.New()
)

var (
	localPKStr = flag.String("pk", "", "Local PubKey")
	localSKStr = flag.String("sk", "", "Local SecKey")
	passcode   = flag.String("passcode", "", "Passcode to authenticate connecting users")
)

func main() {
<<<<<<< HEAD
	flag.Parse()

	localPK := cipher.PubKey{}
	if *localPKStr != "" {
		if err := localPK.UnmarshalText([]byte(*localPKStr)); err != nil {
			log.WithError(err).Fatalln("Invalid local PK")
		}
	}

	localSK := cipher.SecKey{}
	if *localSKStr != "" {
		if err := localSK.UnmarshalText([]byte(*localSKStr)); err != nil {
			log.WithError(err).Fatalln("Invalid local SK")
		}
	}

	appCfg, err := app.ClientConfigFromEnv()
	if err != nil {
		log.WithError(err).Errorln("Error getting app client config")
		return
	}

	appClient, err := app.NewClient(logging.MustGetLogger(fmt.Sprintf("app_%s", appName)), appCfg)
	if err != nil {
		log.WithError(err).Errorln("Error setting up VPN client")
		return
	}
	defer func() {
		appClient.Close()
	}()
=======
	appClient := app.NewClient()
	defer appClient.Close()
>>>>>>> a35f44e0

	osSigs := make(chan os.Signal, 2)

	sigs := []os.Signal{syscall.SIGTERM, syscall.SIGINT}
	for _, sig := range sigs {
		signal.Notify(osSigs, sig)
	}

	l, err := appClient.Listen(netType, vpnPort)
	if err != nil {
		log.WithError(err).Errorf("Error listening network %v on port %d", netType, vpnPort)
		return
	}

	log.Infof("Got app listener, bound to %d", vpnPort)

	srvCfg := vpn.ServerConfig{
		Passcode: *passcode,
		Credentials: vpn.NoiseCredentials{
			PK: localPK,
			SK: localSK,
		},
	}
	srv, err := vpn.NewServer(srvCfg, log)
	if err != nil {
		log.WithError(err).Fatalln("Error creating VPN server")
	}
	defer func() {
		if err := srv.Close(); err != nil {
			log.WithError(err).Errorln("Error closing server")
		}
	}()
	go func() {
		if err := srv.Serve(l); err != nil {
			log.WithError(err).Errorln("Error serving")
		}
	}()

	<-osSigs
}<|MERGE_RESOLUTION|>--- conflicted
+++ resolved
@@ -1,21 +1,13 @@
 package main
 
 import (
-<<<<<<< HEAD
 	"flag"
-	"fmt"
-=======
->>>>>>> a35f44e0
 	"os"
 	"os/signal"
 	"syscall"
 
-<<<<<<< HEAD
 	"github.com/SkycoinProject/dmsg/cipher"
-	"github.com/SkycoinProject/skycoin/src/util/logging"
-=======
 	"github.com/sirupsen/logrus"
->>>>>>> a35f44e0
 
 	"github.com/SkycoinProject/skywire-mainnet/internal/vpn"
 	"github.com/SkycoinProject/skywire-mainnet/pkg/app"
@@ -40,7 +32,6 @@
 )
 
 func main() {
-<<<<<<< HEAD
 	flag.Parse()
 
 	localPK := cipher.PubKey{}
@@ -57,24 +48,8 @@
 		}
 	}
 
-	appCfg, err := app.ClientConfigFromEnv()
-	if err != nil {
-		log.WithError(err).Errorln("Error getting app client config")
-		return
-	}
-
-	appClient, err := app.NewClient(logging.MustGetLogger(fmt.Sprintf("app_%s", appName)), appCfg)
-	if err != nil {
-		log.WithError(err).Errorln("Error setting up VPN client")
-		return
-	}
-	defer func() {
-		appClient.Close()
-	}()
-=======
 	appClient := app.NewClient()
 	defer appClient.Close()
->>>>>>> a35f44e0
 
 	osSigs := make(chan os.Signal, 2)
 
