--- conflicted
+++ resolved
@@ -269,11 +269,8 @@
     "stop-app": "Stop",
     "start-app": "Start",
     "view-logs": "View logs",
-<<<<<<< HEAD
     "settings": "Settings",
     "error": "An error has occured and it was not possible to perform the operation.",
-=======
->>>>>>> 4ebb8a8c
     "stop-confirmation": "Are you sure you want to stop the app?",
     "stop-selected-confirmation": "Are you sure you want to stop the selected apps?",
     "disable-autostart-confirmation": "Are you sure you want to disable autostart for the app?",
