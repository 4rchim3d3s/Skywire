--- conflicted
+++ resolved
@@ -38,15 +38,9 @@
 
 // MakeConnector returns a new connector that will try to connect to at most maxConns
 // services
-<<<<<<< HEAD
-func MakeConnector(conf Config, maxConns int, tm *transport.Manager, log *logging.Logger, mLog *logging.MasterLogger) Autoconnector {
+func MakeConnector(conf Config, maxConns int, tm *transport.Manager, httpC *http.Client, log *logging.Logger, mLog *logging.MasterLogger) Autoconnector {
 	connector := &autoconnector{}
-	connector.client = NewClient(log, mLog, conf)
-=======
-func MakeConnector(conf Config, maxConns int, tm *transport.Manager, httpC http.Client, log *logging.Logger) Autoconnector {
-	connector := &autoconnector{}
-	connector.client = NewClient(log, conf, httpC)
->>>>>>> a89b9055
+	connector.client = NewClient(log, mLog, conf, httpC)
 	connector.maxConns = maxConns
 	connector.log = log
 	connector.tm = tm
