--- conflicted
+++ resolved
@@ -127,13 +127,9 @@
 		return err
 	}
 
-<<<<<<< HEAD
 	fmt.Println("FINISHED SETUP OF REVERSE ROUTE")
 
-	fRouteID, err := sn.createRoute(ld.Expiry, ld.Forward, ld.Loop.Remote.Port, ld.Loop.Local.Port)
-=======
 	fRouteID, err := sn.createRoute(ctx, ld.Expiry, ld.Forward, ld.Loop.Remote.Port, ld.Loop.Local.Port)
->>>>>>> 0a21ffc9
 	if err != nil {
 		return err
 	}
@@ -316,7 +312,7 @@
 			}()
 
 			proto := NewSetupProtocol(tr)
-			routeID, err := RequestRouteID(proto)
+			routeID, err := RequestRouteID(ctx, proto)
 			if err != nil {
 				// filter out context cancellation errors
 				if err == context.Canceled {
@@ -327,7 +323,6 @@
 				return
 			}
 
-<<<<<<< HEAD
 			sn.Logger.Infof("Received route ID %d from %s", routeID, hop.To)
 
 			fmt.Printf("Got RouteID %v from %v\n", routeID, toPK)
@@ -353,7 +348,7 @@
 			fmt.Printf("Sending AddRule with RouteID %v to %v\n", routeID, toPK)
 			sn.Logger.Debugf("dialing to %s to setup rule: %v\n", hop.To, rule)
 
-			if err := AddRule(proto, rule); err != nil {
+			if err := AddRule(ctx, proto, rule); err != nil {
 				// filter out context cancellation errors
 				if err == context.Canceled {
 					rulesSetupErrs <- err
@@ -380,11 +375,6 @@
 			// rules setup failed, cancel further setup
 			cancelOnce.Do(cancel)
 			rulesSetupErr = err
-=======
-		routeID, err := sn.setupRule(ctx, hop.To, rule)
-		if err != nil {
-			return 0, fmt.Errorf("rule setup: %s", err)
->>>>>>> 0a21ffc9
 		}
 	}
 
@@ -399,12 +389,7 @@
 
 	fmt.Println("FINISHED ASYNC SETUP")
 
-<<<<<<< HEAD
 	/*routeID, err := sn.requestRouteID(context.Background(), initiator)
-=======
-	rule := routing.ForwardRule(expireAt, r[0].routeID, r[0].Transport)
-	routeID, err := sn.setupRule(ctx, initiator, rule)
->>>>>>> 0a21ffc9
 	if err != nil {
 		return 0, fmt.Errorf("request route id: %s", err)
 	}*/
@@ -421,7 +406,7 @@
 	}()
 
 	proto := NewSetupProtocol(tr)
-	routeID, err := RequestRouteID(proto)
+	routeID, err := RequestRouteID(ctx, proto)
 	if err != nil {
 		return 0, err
 	}
@@ -432,7 +417,7 @@
 	/*if err := sn.setupRule(context.Background(), initiator, rule); err != nil {
 		return 0, fmt.Errorf("rule setup: %s", err)
 	}*/
-	if err := AddRule(proto, rule); err != nil {
+	if err := AddRule(ctx, proto, rule); err != nil {
 		return 0, fmt.Errorf("rule setup: %s", err)
 	}
 
@@ -492,13 +477,8 @@
 	return nil
 }
 
-<<<<<<< HEAD
 func (sn *Node) requestRouteID(ctx context.Context, pubKey cipher.PubKey) (routing.RouteID, error) {
 	sn.Logger.Debugf("dialing to %s to request route ID\n", pubKey)
-=======
-func (sn *Node) setupRule(ctx context.Context, pubKey cipher.PubKey, rule routing.Rule) (routeID routing.RouteID, err error) {
-	sn.Logger.Debugf("dialing to %s to setup rule: %v\n", pubKey, rule)
->>>>>>> 0a21ffc9
 	tr, err := sn.messenger.Dial(ctx, pubKey)
 	if err != nil {
 		return 0, fmt.Errorf("transport: %s", err)
@@ -510,11 +490,7 @@
 	}()
 
 	proto := NewSetupProtocol(tr)
-<<<<<<< HEAD
-	routeID, err := RequestRouteID(proto)
-=======
-	routeID, err = AddRule(ctx, proto, rule)
->>>>>>> 0a21ffc9
+	routeID, err := RequestRouteID(ctx, proto)
 	if err != nil {
 		return 0, err
 	}
@@ -536,7 +512,7 @@
 	}()
 
 	proto := NewSetupProtocol(tr)
-	if err := AddRule(proto, rule); err != nil {
+	if err := AddRule(ctx, proto, rule); err != nil {
 		return err
 	}
 
