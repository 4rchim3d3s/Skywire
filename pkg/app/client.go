--- conflicted
+++ resolved
@@ -68,15 +68,14 @@
 	return c.rpcC.SetDetailedStatus(status)
 }
 
-<<<<<<< HEAD
 // SetConnectionDuration sets the detailed app connection duration within the visor.
 func (c *Client) SetConnectionDuration(dur int64) error {
 	return c.rpcC.SetConnectionDuration(dur)
-=======
+}
+
 // SetError sets app error within the visor.
 func (c *Client) SetError(appErr string) error {
 	return c.rpcC.SetError(appErr)
->>>>>>> 63b29ae4
 }
 
 // Dial dials the remote visor using `remote`.
