package launcher

import (
	"bufio"
	"errors"
	"fmt"
	"os"
	"path/filepath"
	"runtime"
	"strconv"
	"strings"
	"sync"
	"syscall"

	"github.com/sirupsen/logrus"
	"github.com/skycoin/dmsg"
	"github.com/skycoin/dmsg/cipher"

	"github.com/skycoin/skywire/pkg/app/appcommon"
	"github.com/skycoin/skywire/pkg/app/appnet"
	"github.com/skycoin/skywire/pkg/app/appserver"
	"github.com/skycoin/skywire/pkg/router"
	"github.com/skycoin/skywire/pkg/routing"
	"github.com/skycoin/skywire/pkg/util/pathutil"
)

const (
	appsPIDFileName = "apps-pid.txt"
)

// Launcher associated errors.
var (
	ErrAppNotFound   = errors.New("app not found")
	ErrAppNotRunning = errors.New("app not running")
)

// AppConfig defines app startup parameters.
type AppConfig struct {
	Name      string       `json:"name"`
	Args      []string     `json:"args,omitempty"`
	AutoStart bool         `json:"auto_start"`
	Port      routing.Port `json:"port"`
}

// Config configures the launcher.
type Config struct {
	VisorPK    cipher.PubKey
	Apps       []AppConfig
	ServerAddr string
	BinPath    string
	LocalPath  string
}

// Launcher is responsible for launching and keeping track of app states.
type Launcher struct {
	conf  Config
	log   logrus.FieldLogger
	r     router.Router
	procM appserver.ProcManager
	apps  map[string]AppConfig
	mx    sync.Mutex
}

// NewLauncher creates a new launcher.
func NewLauncher(log logrus.FieldLogger, conf Config, dmsgC *dmsg.Client, r router.Router, procM appserver.ProcManager) (*Launcher, error) {
	launcher := &Launcher{
		conf:  conf,
		log:   log,
		r:     r,
		procM: procM,
	}

	// Ensure the existence of directories.
	if err := ensureDir(&launcher.conf.BinPath); err != nil {
		return nil, err
	}
	if err := ensureDir(&launcher.conf.LocalPath); err != nil {
		return nil, err
	}

	// Prepare networks.
	skyN := appnet.NewSkywireNetworker(log.WithField("_", appnet.TypeSkynet), r)
	if err := appnet.AddNetworker(appnet.TypeSkynet, skyN); err != nil {
		return nil, err
	}
	dmsgN := appnet.NewDMSGNetworker(dmsgC)
	if err := appnet.AddNetworker(appnet.TypeDmsg, dmsgN); err != nil {
		return nil, err
	}

	// Kill old processes.
	if err := launcher.killHangingProcesses(); err != nil {
		return nil, err
	}

	// Prepare apps (autostart if necessary).
	apps := make(map[string]AppConfig, len(conf.Apps))
	for _, ac := range conf.Apps {
		apps[ac.Name] = ac
	}
	launcher.apps = apps

	return launcher, nil
}

// ResetConfig resets the launcher config.
func (l *Launcher) ResetConfig(conf Config) {
	l.mx.Lock()
	defer l.mx.Unlock()

	apps := make(map[string]AppConfig, len(conf.Apps))
	for _, ac := range conf.Apps {
		apps[ac.Name] = ac
	}
	l.apps = apps

	// we shouldn't change directories of apps, it causes
	// all kinds of troubles and also doesn't make sense.
	// So, just changing individual fields
	l.conf.VisorPK = conf.VisorPK
	l.conf.Apps = conf.Apps
	l.conf.ServerAddr = conf.ServerAddr
}

// EnvMaker makes a list of environment variables with their values set
// It is used to let other code to decide how environment variables should be built
type EnvMaker func() ([]string, error)

// EnvMap is a mapping from application name to environment maker function
type EnvMap map[string]EnvMaker

// AutoStart auto-starts marked apps.
func (l *Launcher) AutoStart(envMap EnvMap) error {
	if envMap == nil {
		envMap = make(EnvMap)
	}
	log := l.log.WithField("func", "AutoStart")

	l.mx.Lock()
	defer l.mx.Unlock()

	for name, ac := range l.apps {
		if !ac.AutoStart {
			continue
		}
		var envs []string
		if makeEnvs, ok := envMap[name]; ok {
			var err error
			envs, err = makeEnvs()
			if err != nil {
				return fmt.Errorf("error running %s: %w", name, err)
			}
		}
		if err := l.startApp(name, ac.Args, envs); err != nil {
			log.WithError(err).
				WithField("app_name", name).
				WithField("args", ac.Args).
				WithField("envs", envs).
				Warn("Failed to start app.")
		}
	}

	return nil
}

// AppState returns a single app state of given name.
func (l *Launcher) AppState(name string) (*AppState, bool) {
	l.mx.Lock()
	defer l.mx.Unlock()

	ac, ok := l.apps[name]
	if !ok {
		return nil, false
	}
	state := &AppState{AppConfig: ac, Status: AppStatusStopped}
	if _, ok := l.procM.ErrorByName(ac.Name); ok { //nolint:errcheck
		state.Status = AppStatusErrored
	}
	if _, ok := l.procM.ProcByName(ac.Name); ok { //nolint:errcheck
		state.Status = AppStatusRunning
	}
	return state, true
}

// AppStates returns list of AppStates for all registered apps.
func (l *Launcher) AppStates() []*AppState {
	l.mx.Lock()
	defer l.mx.Unlock()

	var states []*AppState
	for _, app := range l.apps {
		state := &AppState{AppConfig: app, Status: AppStatusStopped}
		if err, ok := l.procM.ErrorByName(app.Name); ok {
			state.DetailedStatus = err
			state.Status = AppStatusErrored
		}
		if proc, ok := l.procM.ProcByName(app.Name); ok {
			state.DetailedStatus = proc.DetailedStatus()
<<<<<<< HEAD
			connSummary := proc.ConnectionsSummary()
			if connSummary != nil {
				state.Status = AppStatusRunning
				state.ConnectionDuration = proc.ConnectionDuration()
			}
=======
			state.Status = AppStatusRunning
>>>>>>> 63b29ae4
		}
		states = append(states, state)
	}
	return states
}

// StartApp starts cmd with given args and env.
// If 'args' is nil, default args will be used.
func (l *Launcher) StartApp(cmd string, args, envs []string) error {
	l.mx.Lock()
	defer l.mx.Unlock()

	return l.startApp(cmd, args, envs)
}

func (l *Launcher) startApp(cmd string, args, envs []string) error {
	log := l.log.WithField("func", "StartApp").WithField("cmd", cmd)

	// Obtain associated app config.
	ac, ok := l.apps[cmd]
	if !ok {
		return ErrAppNotFound
	}

	if args != nil {
		ac.Args = args
	}

	// Make proc config.
	procConf, err := makeProcConfig(l.conf, ac, envs)
	if err != nil {
		return err
	}

	// Start proc and persist pid.
	pid, err := l.procM.Start(procConf)
	if err != nil {
		return err
	}
	if err := l.persistPID(cmd, pid); err != nil {
		log.WithError(err).Warn("Failed to persist pid.")
	}

	return nil
}

// StopApp stops running app.
func (l *Launcher) StopApp(name string) (*appserver.Proc, error) {
	log := l.log.WithField("func", "StopApp").WithField("app_name", name)

	proc, ok := l.procM.ProcByName(name)
	if !ok {
		return nil, ErrAppNotRunning
	}

	l.log.Info("Stopping app...")

	if err := l.procM.Stop(name); err != nil {
		log.WithError(err).Warn("Failed to stop app.")
		return proc, err
	}

	return proc, nil
}

// RestartApp restarts a running app.
func (l *Launcher) RestartApp(name string) error {
	l.log.WithField("func", "RestartApp").WithField("app_name", name).
		Info("Restarting app...")

	proc, err := l.StopApp(name)
	if err != nil {
		return fmt.Errorf("failed to stop %s: %w", name, err)
	}

	cmd := proc.Cmd()
	if err := l.StartApp(name, nil, cmd.Env); err != nil {
		return fmt.Errorf("failed to start %s: %w", name, err)
	}

	return nil
}

func makeProcConfig(lc Config, ac AppConfig, envs []string) (appcommon.ProcConfig, error) {
	procConf := appcommon.ProcConfig{
		AppName:     ac.Name,
		AppSrvAddr:  lc.ServerAddr,
		ProcKey:     appcommon.RandProcKey(),
		ProcArgs:    ac.Args,
		ProcEnvs:    envs,
		ProcWorkDir: filepath.Join(lc.LocalPath, ac.Name),
		VisorPK:     lc.VisorPK,
		RoutingPort: ac.Port,
		BinaryLoc:   filepath.Join(lc.BinPath, ac.Name),
		LogDBLoc:    filepath.Join(lc.LocalPath, ac.Name+"_log.db"),
	}
	err := ensureDir(&procConf.ProcWorkDir)
	return procConf, err
}

func ensureDir(path *string) error {
	var err error
	if *path, err = filepath.Abs(*path); err != nil {
		return fmt.Errorf("failed to expand path: %s", err)
	}
	if _, err := os.Stat(*path); !os.IsNotExist(err) {
		return nil
	}
	if err := os.MkdirAll(*path, 0707); err != nil {
		return fmt.Errorf("failed to create dir: %s", err)
	}
	return nil
}

/*
	<<< PID management >>>
*/

func (l *Launcher) pidFile() (*os.File, error) {
	return os.OpenFile(filepath.Join(l.conf.LocalPath, appsPIDFileName), os.O_RDWR|os.O_CREATE, 0606) //nolint:gosec
}

func (l *Launcher) persistPID(appName string, pid appcommon.ProcID) error {
	log := l.log.
		WithField("func", "persistPID").
		WithField("app_name", appName).
		WithField("pid", pid)

	pidF, err := l.pidFile()
	if err != nil {
		return err
	}
	pidFName := pidF.Name()
	log = log.WithField("pid_file", pidFName)

	if err := pidF.Close(); err != nil {
		log.WithError(err).Warn("Failed to close PID file.")
	}

	data := fmt.Sprintf("%s %d\n", appName, pid)
	if err := pathutil.AtomicAppendToFile(pidFName, []byte(data)); err != nil {
		log.WithError(err).Warn("Failed to save PID to file.")
	}

	return nil
}

func (l *Launcher) killHangingProcesses() error {
	log := l.log.WithField("func", "killHangingProcesses")

	pidF, err := l.pidFile()
	if err != nil {
		return err
	}
	defer func() {
		if err := pidF.Close(); err != nil {
			log.WithError(err).Warn("Error closing PID file.")
		}
	}()
	log = log.WithField("pid_file", pidF.Name())

	scan := bufio.NewScanner(pidF)
	for scan.Scan() {
		appInfo := strings.Split(scan.Text(), " ")
		if len(appInfo) != 2 {
			err := errors.New("line should be: [app name] [pid]")
			log.WithError(err).Fatal("Failed parsing pid file.")
		}

		pid, err := strconv.Atoi(appInfo[1])
		if err != nil {
			log.WithError(err).Fatal("Failed parsing pid file.")
		}

		l.killHangingProc(appInfo[0], pid)
	}

	// empty file
	if err := pathutil.AtomicWriteFile(pidF.Name(), []byte{}); err != nil {
		log.WithError(err).Error("Failed to empty pid file.")
	}

	return nil
}

func (l *Launcher) killHangingProc(appName string, pid int) {
	log := l.log.WithField("app_name", appName).WithField("pid", pid)

	p, err := os.FindProcess(pid)
	if err != nil {
		if runtime.GOOS != "windows" {
			log.Info("Process not found.")
		}
		return
	}

	err = p.Signal(syscall.SIGKILL)
	if err != nil {
		return
	}
	log.Info("Killed hanging child process that ran previously with this visor.")
}<|MERGE_RESOLUTION|>--- conflicted
+++ resolved
@@ -196,15 +196,11 @@
 		}
 		if proc, ok := l.procM.ProcByName(app.Name); ok {
 			state.DetailedStatus = proc.DetailedStatus()
-<<<<<<< HEAD
 			connSummary := proc.ConnectionsSummary()
 			if connSummary != nil {
 				state.Status = AppStatusRunning
 				state.ConnectionDuration = proc.ConnectionDuration()
 			}
-=======
-			state.Status = AppStatusRunning
->>>>>>> 63b29ae4
 		}
 		states = append(states, state)
 	}
