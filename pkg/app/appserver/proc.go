package appserver

import (
	"errors"
	"fmt"
	"net"
	"net/rpc"
	"os"
	"os/exec"
	"strings"
	"sync"
	"sync/atomic"
	"time"

	"github.com/skycoin/skycoin/src/util/logging"

	"github.com/skycoin/skywire/pkg/app/appcommon"
	"github.com/skycoin/skywire/pkg/app/appdisc"
	"github.com/skycoin/skywire/pkg/app/appnet"
)

var (
	errProcAlreadyRunning = errors.New("process already running")
	errProcNotStarted     = errors.New("process is not started")
)

// Proc is an instance of a skywire app. It encapsulates the running process itself and the RPC server for app/visor
// communication.
// TODO(evanlinjin): In the future, we will implement the ability to run multiple instances (procs) of a single app.
type Proc struct {
	disc appdisc.Updater // app discovery client
	conf appcommon.ProcConfig
	log  *logging.Logger

	logDB appcommon.LogStore

	cmd       *exec.Cmd
	isRunning int32
	waitMx    sync.Mutex
	waitErr   error

	rpcGWMu  sync.Mutex
	rpcGW    *RPCIngressGateway // gateway shared over 'conn' - introduced AFTER proc is started
	conn     net.Conn           // connection to proc - introduced AFTER proc is started
	connCh   chan struct{}      // push here when conn is received - protected by 'connOnce'
	connOnce sync.Once          // ensures we only push to 'connCh' once

	m       ProcManager
	appName string

	startTimeMx sync.RWMutex
	startTime   time.Time

	statusMx sync.RWMutex
	status   string
<<<<<<< HEAD

	// connection duration (i.e. when vpn client is connected, the app will set the connection duration)
	connDuration   int64
	connDurationMu sync.RWMutex
=======
	errMx    sync.RWMutex
	err      string
>>>>>>> 63b29ae4
}

// NewProc constructs `Proc`.
func NewProc(mLog *logging.MasterLogger, conf appcommon.ProcConfig, disc appdisc.Updater, m ProcManager,
	appName string) *Proc {
	if mLog == nil {
		mLog = logging.NewMasterLogger()
	}
	moduleName := fmt.Sprintf("proc:%s:%s", conf.AppName, conf.ProcKey)

	var cmd *exec.Cmd
	envs := conf.Envs()

	cmd = exec.Command(conf.BinaryLoc, conf.ProcArgs...) // nolint:gosec
	cmd.Env = append(os.Environ(), envs...)
	cmd.Dir = conf.ProcWorkDir

	appLog, appLogDB := appcommon.NewProcLogger(conf)
	cmd.Stdout = appLog.WithField("_module", moduleName).WithField("func", "(STDOUT)").Writer()
	cmd.Stderr = appLog.WithField("_module", moduleName).WithField("func", "(STDERR)").Writer()

	return &Proc{
		disc:    disc,
		conf:    conf,
		log:     mLog.PackageLogger(moduleName),
		logDB:   appLogDB,
		cmd:     cmd,
		connCh:  make(chan struct{}, 1),
		m:       m,
		appName: appName,
	}
}

// Logs obtains the log store.
func (p *Proc) Logs() appcommon.LogStore {
	return p.logDB
}

// Cmd returns the internal cmd name.
func (p *Proc) Cmd() *exec.Cmd {
	return p.cmd
}

// StartTime returns app start time.
func (p *Proc) StartTime() (time.Time, bool) {
	if !p.IsRunning() {
		return time.Time{}, false
	}

	p.startTimeMx.RLock()
	defer p.startTimeMx.RUnlock()

	return p.startTime, true
}

// InjectConn introduces the connection to the Proc after it is started.
// Only the first call will return true.
// It also prepares the RPC gateway.
func (p *Proc) InjectConn(conn net.Conn) bool {
	ok := false

	p.connOnce.Do(func() {
		ok = true
		p.conn = conn
		p.rpcGWMu.Lock()
		p.rpcGW = NewRPCGateway(p.log, p)
		p.rpcGWMu.Unlock()

		// Send ready signal.
		p.connCh <- struct{}{}
		close(p.connCh)
	})

	return ok
}

func (p *Proc) awaitConn() bool {
	rpcS := rpc.NewServer()
	if err := rpcS.RegisterName(p.conf.ProcKey.String(), p.rpcGW); err != nil {
		panic(err)
	}

	go rpcS.ServeConn(p.conn)

	p.log.Info("Associated and serving proc conn.")
	return true
}

// Start starts the application.
func (p *Proc) Start() error {
	if !atomic.CompareAndSwapInt32(&p.isRunning, 0, 1) {
		return errProcAlreadyRunning
	}

	// Acquire lock immediately.
	p.waitMx.Lock()

	if err := p.cmd.Start(); err != nil {
		p.waitMx.Unlock()
		return err
	}

	p.startTimeMx.Lock()
	p.startTime = time.Now().UTC()
	p.startTimeMx.Unlock()

	go func() {
		waitErrCh := make(chan error)
		go func() {
			waitErrCh <- p.cmd.Wait()
			close(waitErrCh)
		}()

		defer func() {
			// here will definitely be an error notifying that the process
			// is already stopped. We do this to remove proc from the manager,
			// therefore giving the correct app status to hypervisor.
			_ = p.m.SetError(p.appName, p.err) //nolint:errcheck
			_ = p.m.Stop(p.appName)            //nolint:errcheck
		}()

		select {
		case _, ok := <-p.connCh:
			if !ok {
				// in this case app got stopped from the outer code before initializing the connection,
				// just kill the process and exit.
				_ = p.cmd.Process.Kill() //nolint:errcheck
				p.waitMx.Unlock()

				return
			}
		case waitErr := <-waitErrCh:
			// in this case app process finished before initializing the connection. Happens if an
			// error occurred during app startup.
			p.waitErr = waitErr
			p.waitMx.Unlock()

			// channel won't get closed outside, close it now.
			p.connOnce.Do(func() { close(p.connCh) })

			return
		}

		// here, the connection is established, so we're not blocked by awaiting it anymore,
		// execution may be continued as usual.

		if ok := p.awaitConn(); !ok {
			_ = p.cmd.Process.Kill() //nolint:errcheck
			p.waitMx.Unlock()
			return
		}

		// App discovery start/stop.
		p.disc.Start()
		defer p.disc.Stop()

		// Wait for proc to exit.
		p.waitErr = <-waitErrCh

		// Close proc conn and associated listeners and connections.
		if err := p.conn.Close(); err != nil && !strings.Contains(err.Error(), "use of closed network connection") {
			p.log.WithError(err).Warn("Closing proc conn returned unexpected error.")
		}
		p.rpcGW.cm.CloseAll()
		p.rpcGW.lm.CloseAll()

		// Unlock.
		p.waitMx.Unlock()
	}()

	return nil
}

// Stop stops the application.
func (p *Proc) Stop() error {
	if atomic.LoadInt32(&p.isRunning) == 0 {
		return errProcNotStarted
	}

	if p.cmd.Process != nil {
		err := p.cmd.Process.Signal(os.Interrupt)
		if err != nil {
			return err
		}
	}

	// deregister discovery service
	p.disc.Stop()

	// the lock will be acquired as soon as the cmd finishes its work
	p.waitMx.Lock()
	defer func() {
		p.waitMx.Unlock()
		p.connOnce.Do(func() { close(p.connCh) })
	}()

	return nil
}

// Wait waits for the application cmd to exit.
func (p *Proc) Wait() error {
	if atomic.LoadInt32(&p.isRunning) != 1 {
		return errProcNotStarted
	}

	// the lock will be acquired as soon as the cmd finishes its work
	p.waitMx.Lock()
	defer p.waitMx.Unlock()

	return p.waitErr
}

// IsRunning checks whether application cmd is running.
func (p *Proc) IsRunning() bool {
	return atomic.LoadInt32(&p.isRunning) == 1
}

// SetDetailedStatus sets proc's detailed status.
func (p *Proc) SetDetailedStatus(status string) {
	p.statusMx.Lock()
	defer p.statusMx.Unlock()

	p.status = status
}

// SetConnectionDuration sets the proc's connection duration
func (p *Proc) SetConnectionDuration(dur int64) {
	p.connDurationMu.Lock()
	defer p.connDurationMu.Unlock()
	p.connDuration = dur
}

// ConnectionDuration gets proc's connection duration
func (p *Proc) ConnectionDuration() int64 {
	p.connDurationMu.RLock()
	defer p.connDurationMu.RUnlock()
	return p.connDuration
}

// DetailedStatus gets proc's detailed status.
func (p *Proc) DetailedStatus() string {
	p.statusMx.RLock()
	defer p.statusMx.RUnlock()

	return p.status
}

// SetError sets proc's detailed status error.
func (p *Proc) SetError(appErr string) {
	p.errMx.Lock()
	defer p.errMx.Unlock()

	p.err = appErr
}

// Error gets proc's error.
func (p *Proc) Error() string {
	p.errMx.RLock()
	defer p.errMx.RUnlock()

	return p.err
}

// ConnectionSummary sums up the connection stats.
type ConnectionSummary struct {
	IsAlive           bool          `json:"is_alive"`
	Latency           time.Duration `json:"latency"`
	UploadSpeed       uint32        `json:"upload_speed"`
	DownloadSpeed     uint32        `json:"download_speed"`
	BandwidthSent     uint64        `json:"bandwidth_sent"`
	BandwidthReceived uint64        `json:"bandwidth_received"`
	Error             string        `json:"error"`
}

// ConnectionsSummary returns all of the proc's connections stats.
func (p *Proc) ConnectionsSummary() []ConnectionSummary {
	p.rpcGWMu.Lock()
	rpcGW := p.rpcGW
	p.rpcGWMu.Unlock()

	if rpcGW == nil {
		return nil
	}

	var summaries []ConnectionSummary
	rpcGW.cm.DoRange(func(id uint16, v interface{}) bool {
		if v == nil {
			summaries = append(summaries, ConnectionSummary{})
			return true
		}

		conn, ok := v.(net.Conn)
		if !ok {
			summaries = append(summaries, ConnectionSummary{})
		}

		wrappedConn := conn.(*appnet.WrappedConn)

		skywireConn, isSkywireConn := wrappedConn.Conn.(*appnet.SkywireConn)
		if !isSkywireConn {
			summaries = append(summaries, ConnectionSummary{
				Error: "Can't get such info from this conn",
			})
			return true
		}

		summaries = append(summaries, ConnectionSummary{
			IsAlive:           skywireConn.IsAlive(),
			Latency:           skywireConn.Latency(),
			UploadSpeed:       skywireConn.UploadSpeed(),
			DownloadSpeed:     skywireConn.DownloadSpeed(),
			BandwidthSent:     skywireConn.BandwidthSent(),
			BandwidthReceived: skywireConn.BandwidthReceived(),
		})

		return true
	})

	return summaries
}<|MERGE_RESOLUTION|>--- conflicted
+++ resolved
@@ -53,15 +53,12 @@
 
 	statusMx sync.RWMutex
 	status   string
-<<<<<<< HEAD
-
 	// connection duration (i.e. when vpn client is connected, the app will set the connection duration)
 	connDuration   int64
 	connDurationMu sync.RWMutex
-=======
+
 	errMx    sync.RWMutex
 	err      string
->>>>>>> 63b29ae4
 }
 
 // NewProc constructs `Proc`.
