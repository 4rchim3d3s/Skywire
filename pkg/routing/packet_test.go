package routing

import (
	"testing"
	"time"

	"github.com/stretchr/testify/assert"
	"github.com/stretchr/testify/require"
)

func TestMakeDataPacket(t *testing.T) {
	packet, err := MakeDataPacket(2, []byte("foo"))
	require.NoError(t, err)

	expected := []byte{0x0, 0x0, 0x0, 0x0, 0x2, 0x0, 0x3, 0x66, 0x6f, 0x6f}

	assert.Equal(t, expected, []byte(packet))
	assert.Equal(t, uint16(3), packet.Size())
	assert.Equal(t, RouteID(2), packet.RouteID())
	assert.Equal(t, []byte("foo"), packet.Payload())
}

func TestMakeClosePacket(t *testing.T) {
	packet := MakeClosePacket(3, CloseRequested)
	expected := []byte{0x1, 0x0, 0x0, 0x0, 0x3, 0x0, 0x1, 0x0}

	assert.Equal(t, expected, []byte(packet))
	assert.Equal(t, uint16(1), packet.Size())
	assert.Equal(t, RouteID(3), packet.RouteID())
	assert.Equal(t, []byte{0x0}, packet.Payload())
}

func TestMakeKeepAlivePacket(t *testing.T) {
	packet := MakeKeepAlivePacket(4)
	expected := []byte{0x2, 0x0, 0x0, 0x0, 0x4, 0x0, 0x0}

	assert.Equal(t, expected, []byte(packet))
	assert.Equal(t, uint16(0), packet.Size())
	assert.Equal(t, RouteID(4), packet.RouteID())
	assert.Equal(t, []byte{}, packet.Payload())
}

<<<<<<< HEAD
func TestMakeHandshakePacket(t *testing.T) {
	packet := MakeHandshakePacket(4, true)
	expected := []byte{0x3, 0x0, 0x0, 0x0, 0x4, 0x0, 0x1, 0x1}

	assert.Equal(t, expected, []byte(packet))
	assert.Equal(t, uint16(1), packet.Size())
	assert.Equal(t, RouteID(4), packet.RouteID())
	assert.Equal(t, []byte{0x1}, packet.Payload())
}

func TestMakePingPacket(t *testing.T) {
	staticTime, _ := time.Parse(time.RFC3339, "2012-11-01T22:08:41+00:00") //nolint:errcheck
	timestamp := staticTime.UTC().UnixNano() / int64(time.Millisecond)
	packet := MakePingPacket(4, timestamp, int64(1))
	expected := []byte{0x4, 0x0, 0x0, 0x0, 0x4, 0x0, 0x10, 0x0, 0x0, 0x1, 0x3a, 0xbe, 0x4, 0xde, 0x28, 0x0, 0x0, 0x0, 0x0, 0x0, 0x0, 0x0, 0x1}

	assert.Equal(t, expected, []byte(packet))
	assert.Equal(t, uint16(16), packet.Size())
	assert.Equal(t, RouteID(4), packet.RouteID())
	assert.Equal(t, []byte{0x0, 0x0, 0x1, 0x3a, 0xbe, 0x4, 0xde, 0x28, 0x0, 0x0, 0x0, 0x0, 0x0, 0x0, 0x0, 0x1}, packet.Payload())
}

func TestMakePongPacket(t *testing.T) {
	staticTime, _ := time.Parse(time.RFC3339, "2012-11-01T22:08:41+00:00") //nolint:errcheck
	timestamp := staticTime.UTC().UnixNano() / int64(time.Millisecond)
	packet := MakePongPacket(4, timestamp)
	expected := []byte{0x5, 0x0, 0x0, 0x0, 0x4, 0x0, 0x10, 0x0, 0x0, 0x1, 0x3a, 0xbe, 0x4, 0xde, 0x28, 0x0, 0x0, 0x0, 0x0, 0x0, 0x0, 0x0, 0x0}

	assert.Equal(t, expected, []byte(packet))
	assert.Equal(t, uint16(16), packet.Size())
	assert.Equal(t, RouteID(4), packet.RouteID())
	assert.Equal(t, []byte{0x0, 0x0, 0x1, 0x3a, 0xbe, 0x4, 0xde, 0x28, 0x0, 0x0, 0x0, 0x0, 0x0, 0x0, 0x0, 0x0}, packet.Payload())
=======
func TestMakeErrorPacket(t *testing.T) {
	packet, err := MakeErrorPacket(2, []byte("foo"))
	require.NoError(t, err)

	expected := []byte{0x5, 0x0, 0x0, 0x0, 0x2, 0x0, 0x3, 0x66, 0x6f, 0x6f}

	assert.Equal(t, expected, []byte(packet))
	assert.Equal(t, uint16(3), packet.Size())
	assert.Equal(t, RouteID(2), packet.RouteID())
	assert.Equal(t, []byte("foo"), packet.Payload())
>>>>>>> 8495e20b
}<|MERGE_RESOLUTION|>--- conflicted
+++ resolved
@@ -40,7 +40,6 @@
 	assert.Equal(t, []byte{}, packet.Payload())
 }
 
-<<<<<<< HEAD
 func TestMakeHandshakePacket(t *testing.T) {
 	packet := MakeHandshakePacket(4, true)
 	expected := []byte{0x3, 0x0, 0x0, 0x0, 0x4, 0x0, 0x1, 0x1}
@@ -73,7 +72,8 @@
 	assert.Equal(t, uint16(16), packet.Size())
 	assert.Equal(t, RouteID(4), packet.RouteID())
 	assert.Equal(t, []byte{0x0, 0x0, 0x1, 0x3a, 0xbe, 0x4, 0xde, 0x28, 0x0, 0x0, 0x0, 0x0, 0x0, 0x0, 0x0, 0x0}, packet.Payload())
-=======
+}
+
 func TestMakeErrorPacket(t *testing.T) {
 	packet, err := MakeErrorPacket(2, []byte("foo"))
 	require.NoError(t, err)
@@ -84,5 +84,4 @@
 	assert.Equal(t, uint16(3), packet.Size())
 	assert.Equal(t, RouteID(2), packet.RouteID())
 	assert.Equal(t, []byte("foo"), packet.Payload())
->>>>>>> 8495e20b
 }