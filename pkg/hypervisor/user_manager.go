--- conflicted
+++ resolved
@@ -30,8 +30,6 @@
 	ErrUserNotFound      = errors.New("user is either deleted or not found")
 )
 
-// Other errors
-
 // for use with context.Context
 type ctxKey string
 
@@ -189,10 +187,7 @@
 
 			return
 		}
-<<<<<<< HEAD
-=======
-
->>>>>>> 4d8e32f8
+
 		s.delAllSessionsOfUser(user.Name)
 		httputil.WriteJSON(w, r, http.StatusOK, true)
 	}
@@ -329,19 +324,13 @@
 
 func (s *UserManager) delAllSessionsOfUser(userName string) {
 	s.mu.Lock()
-<<<<<<< HEAD
-=======
-
->>>>>>> 4d8e32f8
+
 	for sid, session := range s.sessions {
 		if session.User == userName {
 			delete(s.sessions, sid)
 		}
 	}
-<<<<<<< HEAD
-=======
-
->>>>>>> 4d8e32f8
+
 	s.mu.Unlock()
 }
 
