package transport

import (
	"math/big"
	"sync"
	"sync/atomic"

	"github.com/google/uuid"
)

// ManagedTransport is a wrapper transport. It stores status and ID of
// the Transport and can notify about network errors.
type ManagedTransport struct {
	Transport
	ID       uuid.UUID
	Public   bool
	Accepted bool
	LogEntry *LogEntry

<<<<<<< HEAD
	doneChan chan struct{}
	doneOnce sync.Once
	errChan  chan error
	mu       sync.RWMutex
=======
	doneChan  chan struct{}
	errChan   chan error
	isClosing int32
	mu        sync.RWMutex
>>>>>>> e90f905d

	readLogChan  chan int
	writeLogChan chan int
}

func newManagedTransport(id uuid.UUID, tr Transport, public bool, accepted bool) *ManagedTransport {
	return &ManagedTransport{
		ID:           id,
		Transport:    tr,
		Public:       public,
		Accepted:     accepted,
		doneChan:     make(chan struct{}),
		errChan:      make(chan error),
		readLogChan:  make(chan int),
		writeLogChan: make(chan int),
		LogEntry:     &LogEntry{new(big.Int), new(big.Int)},
	}
}

// Read reads using underlying
func (tr *ManagedTransport) Read(p []byte) (n int, err error) {
	tr.mu.RLock()
	n, err = tr.Transport.Read(p) // TODO: data race.
	tr.mu.RUnlock()
	if err == nil {
		select {
		case <-tr.doneChan:
			return
		case tr.readLogChan <- n:
		}

		return
	}

	select {
	case <-tr.doneChan:
		return
	case tr.errChan <- err:
	}

	return
}

// Write writes to an underlying
func (tr *ManagedTransport) Write(p []byte) (n int, err error) {
	tr.mu.RLock()
	n, err = tr.Transport.Write(p)
	tr.mu.RUnlock()
	if err == nil {
		select {
		case <-tr.doneChan:
			return
		case tr.writeLogChan <- n:
		}

		return
	}

	select {
	case <-tr.doneChan:
		return
	case tr.errChan <- err:
	}

	return
}

<<<<<<< HEAD
// IsClosing determines whether is closing.
func (tr *ManagedTransport) IsClosing() bool {
=======
// Close closes underlying
func (tr *ManagedTransport) Close() error {

	atomic.StoreInt32(&tr.isClosing, 1)

	tr.mu.RLock()
	err := tr.Transport.Close()
	tr.mu.RUnlock()

>>>>>>> e90f905d
	select {
	case <-tr.doneChan:
		return true
	default:
		return false
	}
}

// Close closes underlying
func (tr *ManagedTransport) Close() (err error) {
	tr.mu.RLock()
	err = tr.Transport.Close()
	tr.mu.RUnlock()
	tr.doneOnce.Do(func() { close(tr.doneChan) })
	return err
}

func (tr *ManagedTransport) updateTransport(newTr Transport) {
	tr.mu.Lock()
	tr.Transport = newTr
	tr.mu.Unlock()
}<|MERGE_RESOLUTION|>--- conflicted
+++ resolved
@@ -17,17 +17,10 @@
 	Accepted bool
 	LogEntry *LogEntry
 
-<<<<<<< HEAD
 	doneChan chan struct{}
 	doneOnce sync.Once
 	errChan  chan error
 	mu       sync.RWMutex
-=======
-	doneChan  chan struct{}
-	errChan   chan error
-	isClosing int32
-	mu        sync.RWMutex
->>>>>>> e90f905d
 
 	readLogChan  chan int
 	writeLogChan chan int
@@ -95,20 +88,8 @@
 	return
 }
 
-<<<<<<< HEAD
 // IsClosing determines whether is closing.
 func (tr *ManagedTransport) IsClosing() bool {
-=======
-// Close closes underlying
-func (tr *ManagedTransport) Close() error {
-
-	atomic.StoreInt32(&tr.isClosing, 1)
-
-	tr.mu.RLock()
-	err := tr.Transport.Close()
-	tr.mu.RUnlock()
-
->>>>>>> e90f905d
 	select {
 	case <-tr.doneChan:
 		return true
