--- conflicted
+++ resolved
@@ -342,11 +342,7 @@
 	return retrier.Do(context.Background(), func() error {
 		err := mt.dc.DeleteTransport(context.Background(), mt.Entry.ID)
 		mt.log.WithField("tp-id", mt.Entry.ID).WithError(err).Debug("Error deleting transport")
-<<<<<<< HEAD
-		if netErr, ok := err.(net.Error); ok && netErr.Timeout() {
-=======
 		if netErr, ok := err.(net.Error); ok && netErr.Temporary() { // nolint
->>>>>>> c72dfa05
 			mt.log.
 				WithError(err).
 				WithField("timeout", true).
