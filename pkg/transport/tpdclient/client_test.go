--- conflicted
+++ resolved
@@ -76,11 +76,7 @@
 	))
 	defer srv.Close()
 
-<<<<<<< HEAD
-	client, err := NewHTTP(srv.URL, testPubKey, testSecKey, masterLogger)
-=======
-	client, err := NewHTTP(srv.URL, testPubKey, testSecKey, http.Client{})
->>>>>>> a89b9055
+	client, err := NewHTTP(srv.URL, testPubKey, testSecKey, &http.Client{}, masterLogger)
 	require.NoError(t, err)
 	c := client.(*apiClient)
 
@@ -161,11 +157,7 @@
 			})))
 			defer srv.Close()
 
-<<<<<<< HEAD
-			c, err := NewHTTP(srv.URL, testPubKey, testSecKey, masterLogger)
-=======
-			c, err := NewHTTP(srv.URL, testPubKey, testSecKey, http.Client{})
->>>>>>> a89b9055
+			c, err := NewHTTP(srv.URL, testPubKey, testSecKey, &http.Client{}, masterLogger)
 			require.NoError(t, err)
 			err = c.RegisterTransports(context.Background(), &transport.SignedEntry{})
 			if tc.assert != nil {
@@ -191,11 +183,7 @@
 	})))
 	defer srv.Close()
 
-<<<<<<< HEAD
-	c, err := NewHTTP(srv.URL, testPubKey, testSecKey, masterLogger)
-=======
-	c, err := NewHTTP(srv.URL, testPubKey, testSecKey, http.Client{})
->>>>>>> a89b9055
+	c, err := NewHTTP(srv.URL, testPubKey, testSecKey, &http.Client{}, masterLogger)
 	require.NoError(t, err)
 	require.NoError(t, c.RegisterTransports(context.Background(), sEntry))
 }
@@ -208,11 +196,7 @@
 	})))
 	defer srv.Close()
 
-<<<<<<< HEAD
-	c, err := NewHTTP(srv.URL, testPubKey, testSecKey, masterLogger)
-=======
-	c, err := NewHTTP(srv.URL, testPubKey, testSecKey, http.Client{})
->>>>>>> a89b9055
+	c, err := NewHTTP(srv.URL, testPubKey, testSecKey, &http.Client{}, masterLogger)
 	require.NoError(t, err)
 	resEntry, err := c.GetTransportByID(context.Background(), entry.ID)
 	require.NoError(t, err)
@@ -228,11 +212,7 @@
 	})))
 	defer srv.Close()
 
-<<<<<<< HEAD
-	c, err := NewHTTP(srv.URL, testPubKey, testSecKey, masterLogger)
-=======
-	c, err := NewHTTP(srv.URL, testPubKey, testSecKey, http.Client{})
->>>>>>> a89b9055
+	c, err := NewHTTP(srv.URL, testPubKey, testSecKey, &http.Client{}, masterLogger)
 	require.NoError(t, err)
 	entries, err := c.GetTransportsByEdge(context.Background(), entry.Edges[0])
 	require.NoError(t, err)
