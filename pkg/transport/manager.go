package transport

import (
	"context"
	"errors"
	"fmt"
	"io"
	"sync"
	"time"

	"github.com/google/uuid"
	"github.com/skycoin/dmsg/cipher"
	"github.com/skycoin/skycoin/src/util/logging"

	"github.com/skycoin/skywire/pkg/routing"
	"github.com/skycoin/skywire/pkg/skyenv"
	"github.com/skycoin/skywire/pkg/snet"
	"github.com/skycoin/skywire/pkg/snet/arclient"
	"github.com/skycoin/skywire/pkg/snet/directtp"
	"github.com/skycoin/skywire/pkg/snet/directtp/tptypes"
	"github.com/skycoin/skywire/pkg/snet/snettest"
	"github.com/skycoin/skywire/pkg/transport/network"
)

// TPCloseCallback triggers after a session is closed.
type TPCloseCallback func(network, addr string)

// ManagerConfig configures a Manager.
type ManagerConfig struct {
	PubKey          cipher.PubKey
	SecKey          cipher.SecKey
	DiscoveryClient DiscoveryClient
	LogStore        LogStore
}

// Manager manages Transports.
type Manager struct {
	Logger   *logging.Logger
	Conf     *ManagerConfig
	tps      map[uuid.UUID]*ManagedTransport
	arClient arclient.APIClient

	readCh    chan routing.Packet
	mx        sync.RWMutex
	wgMu      sync.Mutex
	wg        sync.WaitGroup
	serveOnce sync.Once // ensure we only serve once.
	closeOnce sync.Once // ensure we only close once.
	done      chan struct{}

	afterTPClosed TPCloseCallback
	factory       network.ClientFactory
	netClients    map[network.Type]network.Client
}

// NewManager creates a Manager with the provided configuration and transport factories.
// 'factories' should be ordered by preference.
func NewManager(log *logging.Logger, arClient arclient.APIClient, config *ManagerConfig, factory network.ClientFactory) (*Manager, error) {
	if log == nil {
		log = logging.MustGetLogger("tp_manager")
	}
	tm := &Manager{
		Logger:     log,
		Conf:       config,
		tps:        make(map[uuid.UUID]*ManagedTransport),
		readCh:     make(chan routing.Packet, 20),
		done:       make(chan struct{}),
		netClients: make(map[network.Type]network.Client),
		arClient:   arClient,
		factory:    factory,
	}
	return tm, nil
}

// OnAfterTPClosed sets callback which will fire after transport gets closed.
func (tm *Manager) OnAfterTPClosed(f TPCloseCallback) {
	tm.mx.Lock()
	defer tm.mx.Unlock()

	tm.afterTPClosed = f

	// set callback for all already known tps
	for _, tp := range tm.tps {
		tp.onAfterClosed(f)
	}
}

// Serve runs listening loop across all registered factories.
func (tm *Manager) Serve(ctx context.Context) {
	tm.serveOnce.Do(func() {
		tm.serve(ctx)
	})
}

func (tm *Manager) serve(ctx context.Context) {
	tm.initClients()
	tm.runClients(ctx)
	tm.initTransports(ctx)
	tm.Logger.Info("transport manager is serving.")
}

func (tm *Manager) initClients() {
	acceptedNetworks := []network.Type{network.STCP}
	for _, netType := range acceptedNetworks {
		tm.netClients[netType] = tm.factory.MakeClient(netType)
	}
}

func (tm *Manager) runClients(ctx context.Context) {
	if tm.isClosing() {
		return
	}
	for _, client := range tm.netClients {
		tm.Logger.Infof("Serving %s network", client.Type())
		err := client.Serve()
		if err != nil {
			tm.Logger.WithError(err).Errorf("Failed to listen on %s network", client.Type())
			continue
		}
		lis, err := client.Listen(skyenv.DmsgTransportPort)
		if err != nil {
			tm.Logger.WithError(err).Fatalf("failed to listen on network '%s' of port '%d'",
				client.Type(), skyenv.DmsgTransportPort)
			return
		}
		tm.Logger.Infof("listening on network: %s", client.Type())
		tm.wgMu.Lock()
		tm.wg.Add(1)
		tm.wgMu.Unlock()
		go tm.acceptTransports(ctx, lis)
	}
}

func (tm *Manager) acceptTransports(ctx context.Context, lis *network.Listener) {
	defer tm.wg.Done()
	for {
		select {
		case <-ctx.Done():
		case <-tm.done:
			return
		default:
			if err := tm.acceptTransport(ctx, lis); err != nil {
				tm.Logger.Warnf("Failed to accept connection: %v", err)
				if errors.Is(err, io.ErrClosedPipe) {
					return
				}
			}
		}
	}
}

// Networks returns all the network types contained within the TransportManager.
func (tm *Manager) Networks() []string {
	var nets []string
	for netType := range tm.netClients {
		nets = append(nets, string(netType))
	}
	return nets
}

func (tm *Manager) initTransports(ctx context.Context) {

	entries, err := tm.Conf.DiscoveryClient.GetTransportsByEdge(ctx, tm.Conf.PubKey)
	if err != nil {
		log.Warnf("No transports found for local visor: %v", err)
	}
	tm.Logger.Debugf("Initializing %d transports", len(entries))
	for _, entry := range entries {
		tm.Logger.Debugf("Initializing TP %v", *entry.Entry)
		var (
			tpType = entry.Entry.Type
			remote = entry.Entry.RemoteEdge(tm.Conf.PubKey)
			tpID   = entry.Entry.ID
		)
		isInitiator := tm.n.LocalPK() == entry.Entry.Edges[0]
		if _, err := tm.saveTransport(remote, isInitiator, tpType, entry.Entry.Label); err != nil {
			tm.Logger.Warnf("INIT: failed to init tp: type(%s) remote(%s) tpID(%s)", tpType, remote, tpID)
		} else {
			tm.Logger.Debugf("Successfully initialized TP %v", *entry.Entry)
		}
	}
}

func (tm *Manager) STcpr() (directtp.Client, bool) {
	return nil, false
}

func (tm *Manager) acceptTransport(ctx context.Context, lis *network.Listener) error {
	conn, err := lis.AcceptConn() // TODO: tcp panic.
	if err != nil {
		return err
	}

	tm.Logger.Infof("recv transport connection request: type(%s) remote(%s)", lis.Network(), conn.RemotePK())

	tm.mx.Lock()
	defer tm.mx.Unlock()

	if tm.isClosing() {
		return errors.New("transport.Manager is closing. Skipping incoming transport")
	}

	// For transports for purpose(data).

	tpID := tm.tpIDFromPK(conn.RemotePK(), conn.Network())

	client, ok := tm.netClients[network.Type(conn.Network())]
	if !ok {
		return fmt.Errorf("client not found for the type %s", conn.Network())
	}

	mTp, ok := tm.tps[tpID]
	if !ok {
		tm.Logger.Debugln("No TP found, creating new one")

		mTp = NewManagedTransport(ManagedTransportConfig{
			client:         client,
			DC:             tm.Conf.DiscoveryClient,
			LS:             tm.Conf.LogStore,
			RemotePK:       conn.RemotePK(),
			NetName:        lis.Network(),
			AfterClosed:    tm.afterTPClosed,
			TransportLabel: LabelUser,
		}, false)

		go func() {
			mTp.Serve(tm.readCh)

			tm.mx.Lock()
			delete(tm.tps, mTp.Entry.ID)
			tm.mx.Unlock()
		}()

		tm.tps[tpID] = mTp
	} else {
		tm.Logger.Debugln("TP found, accepting...")
	}

	if err := mTp.Accept(ctx, conn); err != nil {
		return err
	}

	tm.Logger.Infof("accepted tp: type(%s) remote(%s) tpID(%s) new(%v)", lis.Network(), conn.RemotePK(), tpID, !ok)

	return nil
}

// ErrNotFound is returned when requested transport is not found
var ErrNotFound = errors.New("transport not found")

// GetTransport gets transport entity to the given remote
func (tm *Manager) GetTransport(remote cipher.PubKey, tpType string) (*ManagedTransport, error) {
	tm.mx.RLock()
	defer tm.mx.RUnlock()
	if !snet.IsKnownNetwork(tpType) {
		return nil, snet.ErrUnknownNetwork
	}

	tpID := tm.tpIDFromPK(remote, tpType)
	tp, ok := tm.tps[tpID]
	if !ok {
		return nil, fmt.Errorf("transport to %s of type %s error: %w", remote, tpType, ErrNotFound)
	}
	return tp, nil
}

// GetTransportByID retrieves transport by its ID, if it exists
func (tm *Manager) GetTransportByID(tpID uuid.UUID) (*ManagedTransport, error) {
	tp, ok := tm.tps[tpID]
	if !ok {
		return nil, ErrNotFound
	}
	return tp, nil
}

// GetTransportsByLabel returns all transports that have given label
func (tm *Manager) GetTransportsByLabel(label Label) []*ManagedTransport {
	tm.mx.RLock()
	defer tm.mx.RUnlock()
	var trs []*ManagedTransport
	for _, tr := range tm.tps {
		if tr.Entry.Label == label {
			trs = append(trs, tr)
		}
	}
	return trs
}

// SaveTransport begins to attempt to establish data transports to the given 'remote' visor.
func (tm *Manager) SaveTransport(ctx context.Context, remote cipher.PubKey, tpType string, label Label) (*ManagedTransport, error) {

	if tm.isClosing() {
		return nil, io.ErrClosedPipe
	}

	for {
		mTp, err := tm.saveTransport(remote, true, tpType, label)
		if err != nil {
			return nil, fmt.Errorf("save transport: %w", err)
		}

		tm.Logger.Debugf("Dialing transport to %v via %v", mTp.Remote(), mTp.netName)

		if err = mTp.Dial(ctx); err != nil {
			tm.Logger.Debugf("Error dialing transport to %v via %v: %v", mTp.Remote(), mTp.netName, err)
			// This occurs when an old tp is returned by 'tm.saveTransport', meaning a tp of the same transport ID was
			// just deleted (and has not yet fully closed). Hence, we should close and delete the old tp and try again.
			if err == ErrNotServing {
				if closeErr := mTp.Close(); closeErr != nil {
					tm.Logger.WithError(err).Warn("Closing mTp returns non-nil error.")
				}
				tm.deleteTransport(mTp.Entry.ID)
				continue
			}

			// This occurs when the tp type is STCP and the requested remote PK is not associated with an IP address in
			// the STCP table. There is no point in retrying as a connection would be impossible, so we just return an
			// error.
			if errors.Is(err, network.ErrStcpEntryNotFound) {
				if closeErr := mTp.Close(); closeErr != nil {
					tm.Logger.WithError(err).Warn("Closing mTp returns non-nil error.")
				}
				tm.deleteTransport(mTp.Entry.ID)
				return nil, err
			}

			tm.Logger.WithError(err).Warn("Underlying transport connection is not established, will retry later.")
		}

		return mTp, nil
	}
}

<<<<<<< HEAD
func (tm *Manager) saveTransport(remote cipher.PubKey, netName string, label Label) (*ManagedTransport, error) {
=======
// isSTCPPKError returns true if the error is a STCP table error.
// This occurs the requested remote public key does not exist in the STCP table.
func isSTCPTableError(remotePK cipher.PubKey, err error) bool {
	return err.Error() == fmt.Sprintf("pk table: entry of %s does not exist", remotePK.String())
}

func (tm *Manager) saveTransport(remote cipher.PubKey, initiator bool, netName string, label Label) (*ManagedTransport, error) {
>>>>>>> 327af8ca
	tm.mx.Lock()
	defer tm.mx.Unlock()
	if !snet.IsKnownNetwork(netName) {
		return nil, snet.ErrUnknownNetwork
	}

	tpID := tm.tpIDFromPK(remote, netName)
	tm.Logger.Debugf("Initializing TP with ID %s", tpID)

	oldMTp, ok := tm.tps[tpID]
	if ok {
		tm.Logger.Debug("Found an old mTp from internal map.")
		return oldMTp, nil
	}

	client, ok := tm.netClients[network.Type(netName)]
	if !ok {
		return nil, fmt.Errorf("client not found for the type %s", netName)
	}

	afterTPClosed := tm.afterTPClosed

	mTp := NewManagedTransport(ManagedTransportConfig{
		client:         client,
		DC:             tm.Conf.DiscoveryClient,
		LS:             tm.Conf.LogStore,
		RemotePK:       remote,
		NetName:        netName,
		AfterClosed:    afterTPClosed,
		TransportLabel: label,
	}, initiator)

	if mTp.netName == tptypes.STCPR {
		if tm.arClient != nil {
			visorData, err := tm.arClient.Resolve(context.Background(), mTp.netName, remote)
			if err == nil {
				mTp.remoteAddr = visorData.RemoteAddr
			} else {
				if err != arclient.ErrNoEntry {
					return nil, fmt.Errorf("failed to resolve %s: %w", remote, err)
				}
			}
		}
	}
	go func() {
		mTp.Serve(tm.readCh)
		tm.deleteTransport(mTp.Entry.ID)
	}()
	tm.tps[tpID] = mTp
	tm.Logger.Infof("saved transport: remote(%s) type(%s) tpID(%s)", remote, netName, tpID)
	return mTp, nil
}

// STCPRRemoteAddrs gets remote IPs for all known STCPR transports.
func (tm *Manager) STCPRRemoteAddrs() []string {
	var addrs []string

	tm.mx.RLock()
	defer tm.mx.RUnlock()

	for _, tp := range tm.tps {
		if tp.Entry.Type == tptypes.STCPR && tp.remoteAddr != "" {
			addrs = append(addrs, tp.remoteAddr)
		}
	}

	return addrs
}

// DeleteTransport deregisters the Transport of Transport ID in transport discovery and deletes it locally.
func (tm *Manager) DeleteTransport(id uuid.UUID) {
	tm.mx.Lock()
	defer tm.mx.Unlock()

	if tm.isClosing() {
		return
	}

	// Deregister transport before closing the underlying connection.
	if tp, ok := tm.tps[id]; ok {
		ctx, cancel := context.WithTimeout(context.Background(), time.Minute)
		defer cancel()

		// Deregister transport.
		if err := tm.Conf.DiscoveryClient.DeleteTransport(ctx, id); err != nil {
			tm.Logger.WithError(err).Warnf("Failed to deregister transport of ID %s from discovery.", id)
		} else {
			tm.Logger.Infof("De-registered transport of ID %s from discovery.", id)
		}

		// Close underlying connection.
		tp.close()
		delete(tm.tps, id)
	}
}

func (tm *Manager) deleteTransport(id uuid.UUID) {
	tm.mx.Lock()
	defer tm.mx.Unlock()
	delete(tm.tps, id)
}

// ReadPacket reads data packets from routes.
func (tm *Manager) ReadPacket() (routing.Packet, error) {
	p, ok := <-tm.readCh
	if !ok {
		return nil, ErrNotServing
	}
	return p, nil
}

/*
	STATE
*/

// Transport obtains a Transport via a given Transport ID.
func (tm *Manager) Transport(id uuid.UUID) *ManagedTransport {
	tm.mx.RLock()
	tr := tm.tps[id]
	tm.mx.RUnlock()
	return tr
}

// WalkTransports ranges through all transports.
func (tm *Manager) WalkTransports(walk func(tp *ManagedTransport) bool) {
	tm.mx.RLock()
	for _, tp := range tm.tps {
		if ok := walk(tp); !ok {
			break
		}
	}
	tm.mx.RUnlock()
}

// Local returns Manager.config.PubKey
func (tm *Manager) Local() cipher.PubKey {
	return tm.Conf.PubKey
}

// Close closes opened transports and registered factories.
func (tm *Manager) Close() error {
	tm.closeOnce.Do(tm.close)
	return nil
}

func (tm *Manager) close() {
	tm.Logger.Info("transport manager is closing.")
	defer tm.Logger.Info("transport manager closed.")

	tm.mx.Lock()
	defer tm.mx.Unlock()

	close(tm.done)

	statuses := make([]*Status, 0, len(tm.tps))
	for _, tr := range tm.tps {
		tr.close()
	}
	if _, err := tm.Conf.DiscoveryClient.UpdateStatuses(context.Background(), statuses...); err != nil {
		tm.Logger.Warnf("failed to update transport statuses: %v", err)
	}

	tm.wgMu.Lock()
	tm.wg.Wait()
	tm.wgMu.Unlock()

	close(tm.readCh)
}

func (tm *Manager) isClosing() bool {
	select {
	case <-tm.done:
		return true
	default:
		return false
	}
}

func (tm *Manager) tpIDFromPK(pk cipher.PubKey, tpType string) uuid.UUID {
	return MakeTransportID(tm.Conf.PubKey, pk, tpType)
}

// CreateTransportPair create a new transport pair for tests.
func CreateTransportPair(
	tpDisc DiscoveryClient,
	keys []snettest.KeyPair,
	nEnv *snettest.Env,
	net string,
) (m0 *Manager, m1 *Manager, tp0 *ManagedTransport, tp1 *ManagedTransport, err error) {
	// Prepare tp manager 0.
	pk0, sk0 := keys[0].PK, keys[0].SK
	ls0 := InMemoryTransportLogStore()
	m0, err = NewManager(nil, new(arclient.MockAPIClient), &ManagerConfig{
		PubKey:          pk0,
		SecKey:          sk0,
		DiscoveryClient: tpDisc,
		LogStore:        ls0,
	}, network.ClientFactory{})
	if err != nil {
		return nil, nil, nil, nil, err
	}

	go m0.Serve(context.TODO())

	// Prepare tp manager 1.
	pk1, sk1 := keys[1].PK, keys[1].SK
	ls1 := InMemoryTransportLogStore()
	m1, err = NewManager(nil, new(arclient.MockAPIClient), &ManagerConfig{
		PubKey:          pk1,
		SecKey:          sk1,
		DiscoveryClient: tpDisc,
		LogStore:        ls1,
	}, network.ClientFactory{})
	if err != nil {
		return nil, nil, nil, nil, err
	}

	go m1.Serve(context.TODO())

	// Create data transport between manager 1 & manager 2.
	tp1, err = m1.SaveTransport(context.TODO(), pk0, net, LabelUser)
	if err != nil {
		return nil, nil, nil, nil, err
	}

	tp0 = m0.Transport(MakeTransportID(pk0, pk1, net))

	return m0, m1, tp0, tp1, nil
}<|MERGE_RESOLUTION|>--- conflicted
+++ resolved
@@ -172,7 +172,7 @@
 			remote = entry.Entry.RemoteEdge(tm.Conf.PubKey)
 			tpID   = entry.Entry.ID
 		)
-		isInitiator := tm.n.LocalPK() == entry.Entry.Edges[0]
+		isInitiator := tm.Conf.PubKey == entry.Entry.Edges[0]
 		if _, err := tm.saveTransport(remote, isInitiator, tpType, entry.Entry.Label); err != nil {
 			tm.Logger.Warnf("INIT: failed to init tp: type(%s) remote(%s) tpID(%s)", tpType, remote, tpID)
 		} else {
@@ -331,17 +331,7 @@
 	}
 }
 
-<<<<<<< HEAD
-func (tm *Manager) saveTransport(remote cipher.PubKey, netName string, label Label) (*ManagedTransport, error) {
-=======
-// isSTCPPKError returns true if the error is a STCP table error.
-// This occurs the requested remote public key does not exist in the STCP table.
-func isSTCPTableError(remotePK cipher.PubKey, err error) bool {
-	return err.Error() == fmt.Sprintf("pk table: entry of %s does not exist", remotePK.String())
-}
-
 func (tm *Manager) saveTransport(remote cipher.PubKey, initiator bool, netName string, label Label) (*ManagedTransport, error) {
->>>>>>> 327af8ca
 	tm.mx.Lock()
 	defer tm.mx.Unlock()
 	if !snet.IsKnownNetwork(netName) {
