package dmsg

import (
	"context"
	"errors"
	"fmt"
	"io"
	"log"
	"math"
	"math/rand"
	"net"
	"sync"
	"testing"
	"time"

	"github.com/skycoin/skywire/internal/noise"

	"github.com/stretchr/testify/assert"
	"github.com/stretchr/testify/require"
	"golang.org/x/net/nettest"

	"github.com/skycoin/skycoin/src/util/logging"

	"github.com/skycoin/skywire/pkg/cipher"
	"github.com/skycoin/skywire/pkg/messaging-discovery/client"
	"github.com/skycoin/skywire/pkg/transport"
)

// TestServerConn_AddNext ensures that `nextConns` for the remote client is being filled correctly.
func TestServerConn_AddNext(t *testing.T) {
	type want struct {
		id      uint16
		wantErr bool
	}

	pk, _ := cipher.GenerateKeyPair()

	var fullNextConns [math.MaxUint16 + 1]*NextConn
	fullNextConns[1] = &NextConn{}
	for i := uint16(3); i != 1; i += 2 {
		fullNextConns[i] = &NextConn{}
	}

	timeoutCtx, cancel := context.WithTimeout(context.Background(), 10*time.Millisecond)
	defer cancel()

	cases := []struct {
		name string
		conn *ServerConn
		ctx  context.Context
		want want
	}{
		{
			name: "ok",
			conn: &ServerConn{
				remoteClient: pk,
				log:          logging.MustGetLogger("ServerConn"),
				nextRespID:   1,
			},
			ctx: context.Background(),
			want: want{
				id: 1,
			},
		},
		{
			name: "ok, skip 1",
			conn: &ServerConn{
				remoteClient: pk,
				log:          logging.MustGetLogger("ServerConn"),
				nextRespID:   1,
				nextConns: [math.MaxUint16 + 1]*NextConn{
					1: {},
				},
			},
			ctx: context.Background(),
			want: want{
				id: 3,
			},
		},
		{
			name: "fail - timed out",
			conn: &ServerConn{
				remoteClient: pk,
				log:          logging.MustGetLogger("ServerConn"),
				nextRespID:   1,
				nextConns:    fullNextConns,
			},
			ctx: timeoutCtx,
			want: want{
				wantErr: true,
			},
		},
	}

	for _, tc := range cases {
		t.Run(tc.name, func(t *testing.T) {
			id, err := tc.conn.addNext(tc.ctx, &NextConn{})

			if tc.want.wantErr {
				require.Error(t, err)
			} else {
				require.NoError(t, err)
			}
			if err != nil {
				return
			}

			require.Equal(t, tc.want.id, id)
		})
	}

	// concurrent
	connsCount := 50

	serverConn := &ServerConn{
		log:          logging.MustGetLogger("ServerConn"),
		remoteClient: pk,
		nextRespID:   1,
	}

	var wg sync.WaitGroup
	wg.Add(connsCount)
	for i := 0; i < connsCount; i++ {
		go func() {
			_, err := serverConn.addNext(context.Background(), &NextConn{})
			require.NoError(t, err)

			wg.Done()
		}()
	}

	wg.Wait()

	for i := uint16(1); i < uint16(connsCount*2); i += 2 {
		_, ok := serverConn.getNext(i)
		require.Equal(t, true, ok)
	}

	for i := uint16(connsCount*2 + 1); i != 1; i += 2 {
		_, ok := serverConn.getNext(i)
		require.Equal(t, false, ok)
	}
}

// TestNewServer ensures Server starts and quits with no error.
func TestNewServer(t *testing.T) {
	sPK, sSK := cipher.GenerateKeyPair()
	dc := client.NewMock()

	l, err := net.Listen("tcp", "")
	require.NoError(t, err)

	// When calling 'NewServer', if the provided net.Listener is already a noise.Listener,
	// An error should be returned.
	t.Run("fail_on_wrapped_listener", func(t *testing.T) {
		wrappedL := noise.WrapListener(l, sPK, sSK, false, noise.HandshakeXK)
		s, err := NewServer(sPK, sSK, "", wrappedL, dc)
		assert.Equal(t, ErrListenerAlreadyWrappedToNoise, err)
		assert.Nil(t, s)
	})

	s, err := NewServer(sPK, sSK, "", l, dc)
	require.NoError(t, err)

	go s.Serve() //nolint:errcheck

	time.Sleep(time.Second)

	assert.NoError(t, s.Close())
}

// TestServer_Serve ensures that Server processes request frames and
// instantiates transports properly.
func TestServer_Serve(t *testing.T) {
	sPK, sSK := cipher.GenerateKeyPair()
	dc := client.NewMock()

	l, err := nettest.NewLocalListener("tcp")
	require.NoError(t, err)

	s, err := NewServer(sPK, sSK, "", l, dc)
	require.NoError(t, err)

	go s.Serve() //nolint:errcheck

	// connect two clients, establish transport, check if there are
	// two ServerConn's and that both conn's `nextConn` is filled correctly
	t.Run("test transport establishment", func(t *testing.T) {
		aPK, aSK := cipher.GenerateKeyPair()
		bPK, bSK := cipher.GenerateKeyPair()

		a := NewClient(aPK, aSK, dc)
		a.SetLogger(logging.MustGetLogger("A"))
		err := a.InitiateServerConnections(context.Background(), 1)
		require.NoError(t, err)

		b := NewClient(bPK, bSK, dc)
		b.SetLogger(logging.MustGetLogger("B"))
		err = b.InitiateServerConnections(context.Background(), 1)
		require.NoError(t, err)

		bTransport, err := b.Dial(context.Background(), aPK)
		require.NoError(t, err)

		aTransport, err := a.Accept(context.Background())
		require.NoError(t, err)

		// must be 2 ServerConn's
		require.Equal(t, 2, s.connCount())

		// must have ServerConn for A
		aServerConn, ok := s.getConn(aPK)
		require.Equal(t, true, ok)
		require.Equal(t, aPK, aServerConn.PK())

		// must have ServerConn for B
		bServerConn, ok := s.getConn(bPK)
		require.Equal(t, true, ok)
		require.Equal(t, bPK, bServerConn.PK())

		// must have a ClientConn
		aClientConn, ok := a.getConn(sPK)
		require.Equal(t, true, ok)
		require.Equal(t, sPK, aClientConn.RemotePK())

		// must have a ClientConn
		bClientConn, ok := b.getConn(sPK)
		require.Equal(t, true, ok)
		require.Equal(t, sPK, bClientConn.RemotePK())

		// check whether nextConn's contents are as must be
		bClientConn.mx.RLock()
		nextInitID := bClientConn.nextInitID
		bClientConn.mx.RUnlock()
		bNextConn, ok := bServerConn.getNext(nextInitID - 2)
		require.Equal(t, true, ok)
		aServerConn.mx.RLock()
		nextRespID := aServerConn.nextRespID
		aServerConn.mx.RUnlock()
		require.Equal(t, bNextConn.id, nextRespID-2)

		// check whether nextConn's contents are as must be
		aServerConn.mx.RLock()
		nextRespID = aServerConn.nextRespID
		aServerConn.mx.RUnlock()
		aNextConn, ok := aServerConn.getNext(nextRespID - 2)
		require.Equal(t, true, ok)
		bClientConn.mx.RLock()
		nextInitID = bClientConn.nextInitID
		bClientConn.mx.RUnlock()
		require.Equal(t, aNextConn.id, nextInitID-2)

		err = aTransport.Close()
		require.NoError(t, err)

		err = bTransport.Close()
		require.NoError(t, err)

		err = a.Close()
		require.NoError(t, err)

		err = b.Close()
		require.NoError(t, err)

		require.NoError(t, testWithTimeout(5*time.Second, func() error {
			if s.connCount() != 0 {
				return errors.New("s.conns is not empty")
			}

			return nil
		}))

		require.NoError(t, testWithTimeout(5*time.Second, func() error {
			if a.connCount() != 0 {
				return errors.New("a.conns is not empty")
			}

			return nil
		}))

		require.NoError(t, testWithTimeout(5*time.Second, func() error {
			if b.connCount() != 0 {
				return errors.New("b.conns is not empty")
			}

			return nil
		}))
	})

	t.Run("test transport establishment concurrently", func(t *testing.T) {
		// this way we can control the tests' difficulty
		initiatorsCount := 50
		remotesCount := 50

		rand := rand.New(rand.NewSource(time.Now().UnixNano()))

		// store the number of transports each remote should handle
		usedRemotes := make(map[int]int)
		// mapping initiators to remotes. one initiator performs a single connection,
		// while remotes may handle from 0 to `initiatorsCount` connections
		pickedRemotes := make([]int, 0, initiatorsCount)
		for i := 0; i < initiatorsCount; i++ {
			// pick random remote, which the initiator will connect to
			remote := rand.Intn(remotesCount)
			// increment the number of connections picked remote will handle
			usedRemotes[remote] = usedRemotes[remote] + 1
			// map initiator to picked remote
			pickedRemotes = append(pickedRemotes, remote)
		}

		initiators := make([]*Client, 0, initiatorsCount)
		remotes := make([]*Client, 0, remotesCount)

		// create initiators
		for i := 0; i < initiatorsCount; i++ {
			pk, sk := cipher.GenerateKeyPair()

			c := NewClient(pk, sk, dc)
			c.SetLogger(logging.MustGetLogger(fmt.Sprintf("Initiator %d", i)))
			err := c.InitiateServerConnections(context.Background(), 1)
			require.NoError(t, err)

			initiators = append(initiators, c)
		}

		// create remotes
		for i := 0; i < remotesCount; i++ {
			pk, sk := cipher.GenerateKeyPair()

			c := NewClient(pk, sk, dc)
			c.SetLogger(logging.MustGetLogger(fmt.Sprintf("Remote %d", i)))
			if _, ok := usedRemotes[i]; ok {
				err := c.InitiateServerConnections(context.Background(), 1)
				require.NoError(t, err)
			}
			remotes = append(remotes, c)
		}

		totalRemoteTpsCount := 0
		for _, connectionsCount := range usedRemotes {
			totalRemoteTpsCount += connectionsCount
		}

		// channel to listen for `Accept` errors. Any single error must
		// fail the test
		acceptErrs := make(chan error, totalRemoteTpsCount)
		var remotesTpsMX sync.Mutex
		remotesTps := make(map[int][]transport.Transport, len(usedRemotes))
		var remotesWG sync.WaitGroup
		remotesWG.Add(totalRemoteTpsCount)
		for i := range remotes {
			// only run `Accept` in case the remote was picked before
			if _, ok := usedRemotes[i]; ok {
				for connect := 0; connect < usedRemotes[i]; connect++ {
					// run remote
					go func(remoteInd int) {
						var (
							transport transport.Transport
							err       error
						)

						transport, err = remotes[remoteInd].Accept(context.Background())
						if err != nil {
							acceptErrs <- err
						}

						// store transport
						remotesTpsMX.Lock()
						remotesTps[remoteInd] = append(remotesTps[remoteInd], transport)
						remotesTpsMX.Unlock()

						remotesWG.Done()
					}(i)
				}
			}
		}

		// channel to listen for `Dial` errors. Any single error must
		// fail the test
		dialErrs := make(chan error, initiatorsCount)
		var initiatorsTpsMx sync.Mutex
		initiatorsTps := make([]transport.Transport, 0, initiatorsCount)
		var initiatorsWG sync.WaitGroup
		initiatorsWG.Add(initiatorsCount)
		for i := range initiators {
			// run initiator
			go func(initiatorInd int) {
				var (
					transport transport.Transport
					err       error
				)

				remote := remotes[pickedRemotes[initiatorInd]]
				transport, err = initiators[initiatorInd].Dial(context.Background(), remote.pk)
				if err != nil {
					dialErrs <- err
				}

				// store transport
				initiatorsTpsMx.Lock()
				initiatorsTps = append(initiatorsTps, transport)
				initiatorsTpsMx.Unlock()

				initiatorsWG.Done()
			}(i)
		}

		// wait for initiators
		initiatorsWG.Wait()
		close(dialErrs)
		err = <-dialErrs
		// single error should fail test
		require.NoError(t, err)

		// wait for remotes
		remotesWG.Wait()
		close(acceptErrs)
		err = <-acceptErrs
		// single error should fail test
		require.NoError(t, err)

		// check ServerConn's count
		require.Equal(t, len(usedRemotes)+initiatorsCount, s.connCount())

		for i, initiator := range initiators {
			// get and check initiator's ServerConn
			initiatorServConn, ok := s.getConn(initiator.pk)
			require.Equal(t, true, ok)
			require.Equal(t, initiator.pk, initiatorServConn.PK())

			// get and check initiator's ClientConn
			initiatorClientConn, ok := initiator.getConn(sPK)
			require.Equal(t, true, ok)
			require.Equal(t, sPK, initiatorClientConn.RemotePK())

			remote := remotes[pickedRemotes[i]]

			// get and check remote's ServerConn
			remoteServConn, ok := s.getConn(remote.pk)
			require.Equal(t, true, ok)
			require.Equal(t, remote.pk, remoteServConn.PK())

			// get and check remote's ClientConn
			remoteClientConn, ok := remote.getConn(sPK)
			require.Equal(t, true, ok)
			require.Equal(t, sPK, remoteClientConn.RemotePK())

			// get initiator's nextConn
			initiatorClientConn.mx.RLock()
			nextInitID := initiatorClientConn.nextInitID
			initiatorClientConn.mx.RUnlock()
			initiatorNextConn, ok := initiatorServConn.getNext(nextInitID - 2)
			require.Equal(t, true, ok)
			require.NotNil(t, initiatorNextConn)

			// since, the test is concurrent, we can not check the exact values, so
			// we just loop through the previous values of `nextRespID` and check
			// whether one of these is equal to the corresponding value of `initiatorNextConn.id`
			correspondingNextConnFound := false
			remoteServConn.mx.RLock()
			nextConnID := remoteServConn.nextRespID
			remoteServConn.mx.RUnlock()
			for i := nextConnID - 2; i != nextConnID; i -= 2 {
				if initiatorNextConn.id == i {
					correspondingNextConnFound = true
					break
				}
			}
			require.Equal(t, true, correspondingNextConnFound)

			// same as above. Looping through the previous values of `nextRespID`,
			// fetching all of the corresponding `nextConn`. One of these must have `id`
			// equal to `initiatorClientConn.nextInitID - 2`
			correspondingNextConnFound = false
			remoteServConn.mx.RLock()
			nextConnID = remoteServConn.nextRespID
			remoteServConn.mx.RUnlock()
			for i := nextConnID - 2; i != nextConnID; i -= 2 {
				if _, ok := remoteServConn.getNext(i); ok {
					initiatorClientConn.mx.RLock()
					initiatorNextInitID := initiatorClientConn.nextInitID - 2
					initiatorClientConn.mx.RUnlock()
					if next, ok := remoteServConn.getNext(i); ok && next.id == initiatorNextInitID {
						correspondingNextConnFound = true
						break
					}
				}
			}
			require.Equal(t, true, correspondingNextConnFound)
		}

		// close transports for remotes
		for _, tps := range remotesTps {
			for _, tp := range tps {
				err := tp.Close()
				require.NoError(t, err)
			}
		}

		// close transports for initiators
		for _, tp := range initiatorsTps {
			err := tp.Close()
			require.NoError(t, err)
		}

		// close remotes
		for _, remote := range remotes {
			err := remote.Close()
			require.NoError(t, err)
		}

		// close initiators
		for _, initiator := range initiators {
			err := initiator.Close()
			require.NoError(t, err)
		}

		require.NoError(t, testWithTimeout(10*time.Second, func() error {
			if s.connCount() != 0 {
				return errors.New("s.conns is not empty")
			}

			return nil
		}))

		for i, remote := range remotes {
			require.NoError(t, testWithTimeout(10*time.Second, func() error {
				if remote.connCount() != 0 {
					return fmt.Errorf("remotes[%v].conns is not empty", i)
				}

				return nil
			}))
		}

		for i, initiator := range initiators {
			require.NoError(t, testWithTimeout(10*time.Second, func() error {
				if initiator.connCount() != 0 {
					return fmt.Errorf("initiators[%v].conns is not empty", i)
				}

				return nil
			}))
		}
	})

	t.Run("test failed accept not hanging already established transport", func(t *testing.T) {
		// generate keys for both clients
		aPK, aSK := cipher.GenerateKeyPair()
		bPK, bSK := cipher.GenerateKeyPair()

		// create remote
		a := NewClient(aPK, aSK, dc)
		a.SetLogger(logging.MustGetLogger("A"))
		err = a.InitiateServerConnections(context.Background(), 1)
		require.NoError(t, err)

		// create initiator
		b := NewClient(bPK, bSK, dc)
		b.SetLogger(logging.MustGetLogger("B"))
		err = b.InitiateServerConnections(context.Background(), 1)
		require.NoError(t, err)

		bTransport, err := b.Dial(context.Background(), aPK)
		require.NoError(t, err)

		aTransport, err := a.Accept(context.Background())
		require.NoError(t, err)

		readWriteStop := make(chan struct{})
		readWriteDone := make(chan struct{})

		var readErr, writeErr error
		go func() {
			// read/write to/from transport until the stop signal arrives
			for {
				select {
				case <-readWriteStop:
					close(readWriteDone)
					return
				default:
					msg := []byte("Hello there!")
					if _, writeErr = bTransport.Write(msg); writeErr != nil {
						close(readWriteDone)
						return
					}
					if _, readErr = aTransport.Read(msg); readErr != nil {
						close(readWriteDone)
						return
					}
				}
			}
		}()

<<<<<<< HEAD
		ctx, cancel := context.WithTimeout(context.Background(), 500*time.Millisecond)
		defer cancel()
=======
		// continue creating transports until the error occurs
		for {
			//ctx := context.Background()
			ctx, _ := context.WithTimeout(context.Background(), 100*time.Millisecond)
			if _, err = a.Dial(ctx, bPK); err != nil {
				break
			}
		}
		// must be error
		require.Error(t, err)
>>>>>>> 9c8d8dcf

		// the same as above, transport is created by another client
		for {
			//ctx := context.Background()
			ctx, _ := context.WithTimeout(context.Background(), 100*time.Millisecond)
			if _, err = b.Dial(ctx, aPK); err != nil {
				break
			}
		}
		// must be error
		require.Error(t, err)

		// wait more time to ensure that the initially created transport works
		time.Sleep(2 * time.Second)

		err = aTransport.Close()
		require.NoError(t, err)

		err = bTransport.Close()
		require.NoError(t, err)

		// stop reading/writing goroutines
		close(readWriteStop)
		<-readWriteDone

		// check that the initial transport had been working properly all the time
		// if any error, it must be `io.EOF` for reader
		if readErr != io.EOF {
			require.NoError(t, readErr)
		}
		// if any error, it must be `io.ErrClosedPipe` for writer
		if writeErr != io.ErrClosedPipe {
			require.NoError(t, writeErr)
		}

		err = a.Close()
		require.NoError(t, err)

		b.log.Println("BEFORE CLOSING")
		err = b.Close()
		b.log.Println("AFTER CLOSING")
		require.NoError(t, err)
	})

	t.Run("test sent/received message consistency", func(t *testing.T) {
		// generate keys for both clients
		aPK, aSK := cipher.GenerateKeyPair()
		bPK, bSK := cipher.GenerateKeyPair()

		// create remote
		a := NewClient(aPK, aSK, dc)
		a.SetLogger(logging.MustGetLogger("A"))
		err = a.InitiateServerConnections(context.Background(), 1)
		require.NoError(t, err)

		// create initiator
		b := NewClient(bPK, bSK, dc)
		b.SetLogger(logging.MustGetLogger("B"))
		err = b.InitiateServerConnections(context.Background(), 1)
		require.NoError(t, err)

		// create transports
		bTransport, err := b.Dial(context.Background(), aPK)
		require.NoError(t, err)

		aTransport, err := a.Accept(context.Background())
		require.NoError(t, err)

		msgCount := 100
		for i := 0; i < msgCount; i++ {
			msg := "Hello there!"

			// write message of 12 bytes
			_, err := bTransport.Write([]byte(msg))
			require.NoError(t, err)

			// create a receiving buffer of 5 bytes
			recBuff := make([]byte, 5)

			// read 5 bytes, 7 left
			n, err := aTransport.Read(recBuff)
			require.NoError(t, err)
			require.Equal(t, n, len(recBuff))

			received := string(recBuff[:n])

			// read 5 more, 2 left
			n, err = aTransport.Read(recBuff)
			require.NoError(t, err)
			require.Equal(t, n, len(recBuff))

			received += string(recBuff[:n])

			// read 2 bytes left
			n, err = aTransport.Read(recBuff)
			require.NoError(t, err)
			require.Equal(t, n, len(msg)-len(recBuff)*2)

			received += string(recBuff[:n])

			// received string must be equal to the sent one
			require.Equal(t, received, msg)
		}

		err = bTransport.Close()
		require.NoError(t, err)

		err = aTransport.Close()
		require.NoError(t, err)

		err = a.Close()
		require.NoError(t, err)

		err = b.Close()
		require.NoError(t, err)
	})

	t.Run("test capped_transport_buffer_should_not_result_in_hang", func(t *testing.T) {

	})
}

// Given two client instances (a & b) and a server instance (s),
// Client b should be able to dial a transport with client b
// Data should be sent and delivered successfully via the transport.
// TODO: fix this.
func TestNewClient(t *testing.T) {
	aPK, aSK := cipher.GenerateKeyPair()
	bPK, bSK := cipher.GenerateKeyPair()
	sPK, sSK := cipher.GenerateKeyPair()
	sAddr := ":8081"

	const tpCount = 10
	const msgCount = 100

	dc := client.NewMock()

	l, err := net.Listen("tcp", sAddr)
	require.NoError(t, err)

	log.Println(l.Addr().String())

	s, err := NewServer(sPK, sSK, "", l, dc)
	require.NoError(t, err)

	go s.Serve() //nolint:errcheck

	a := NewClient(aPK, aSK, dc)
	a.SetLogger(logging.MustGetLogger("A"))
	require.NoError(t, a.InitiateServerConnections(context.Background(), 1))

	b := NewClient(bPK, bSK, dc)
	b.SetLogger(logging.MustGetLogger("B"))
	require.NoError(t, b.InitiateServerConnections(context.Background(), 1))

	wg := new(sync.WaitGroup)
	wg.Add(1)
	go func() {
		defer wg.Done()
		for i := 0; i < tpCount; i++ {
			aDone := make(chan struct{})
			var aTp transport.Transport
			go func() {
				var err error
				aTp, err = a.Accept(context.Background())
				catch(err)
				close(aDone)
			}()

			bTp, err := b.Dial(context.Background(), aPK)
			catch(err)

			<-aDone
			catch(err)

			for j := 0; j < msgCount; j++ {
				pay := []byte(fmt.Sprintf("This is message %d!", j))
				_, err := aTp.Write(pay)
				catch(err)
				_, err = bTp.Read(pay)
				catch(err)
			}

			// Close TPs
			catch(aTp.Close())
			catch(bTp.Close())
		}
	}()

	for i := 0; i < tpCount; i++ {
		bDone := make(chan struct{})
		var bErr error
		var bTp transport.Transport
		go func() {
			bTp, bErr = b.Accept(context.Background())
			close(bDone)
		}()

		aTp, err := a.Dial(context.Background(), bPK)
		require.NoError(t, err)

		<-bDone
		require.NoError(t, bErr)

		for j := 0; j < msgCount; j++ {
			pay := []byte(fmt.Sprintf("This is message %d!", j))

			n, err := aTp.Write(pay)
			require.NoError(t, err)
			require.Equal(t, len(pay), n)

			got := make([]byte, len(pay))
			n, err = bTp.Read(got)
			require.Equal(t, len(pay), n)
			require.NoError(t, err)
			require.Equal(t, pay, got)
		}

		// Close TPs
		require.NoError(t, aTp.Close())
		require.NoError(t, bTp.Close())
	}
	wg.Wait()

	// Close server.
	assert.NoError(t, s.Close())
}

func catch(err error) {
	if err != nil {
		panic(err)
	}
}

// intended to test some func of `func() error` signature with a given timeout.
// Exeeding timeout results in error.
func testWithTimeout(timeout time.Duration, run func() error) error {
	timer := time.NewTimer(timeout)
	defer timer.Stop()

	for {
		if err := run(); err != nil {
			select {
			case <-timer.C:
				return err
			default:
				continue
			}
		}

		return nil
	}
}<|MERGE_RESOLUTION|>--- conflicted
+++ resolved
@@ -592,26 +592,19 @@
 			}
 		}()
 
-<<<<<<< HEAD
-		ctx, cancel := context.WithTimeout(context.Background(), 500*time.Millisecond)
-		defer cancel()
-=======
 		// continue creating transports until the error occurs
 		for {
-			//ctx := context.Background()
-			ctx, _ := context.WithTimeout(context.Background(), 100*time.Millisecond)
+			ctx := context.Background()
 			if _, err = a.Dial(ctx, bPK); err != nil {
 				break
 			}
 		}
 		// must be error
 		require.Error(t, err)
->>>>>>> 9c8d8dcf
 
 		// the same as above, transport is created by another client
 		for {
-			//ctx := context.Background()
-			ctx, _ := context.WithTimeout(context.Background(), 100*time.Millisecond)
+			ctx := context.Background()
 			if _, err = b.Dial(ctx, aPK); err != nil {
 				break
 			}
