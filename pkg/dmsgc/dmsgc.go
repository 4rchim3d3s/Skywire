package dmsgc

import (
	"context"
	"net/http"

	"github.com/skycoin/dmsg"
	"github.com/skycoin/dmsg/cipher"
	"github.com/skycoin/dmsg/disc"
	"github.com/skycoin/skycoin/src/util/logging"

	"github.com/skycoin/skywire/pkg/app/appevent"
)

// DmsgConfig defines config for Dmsg network.
type DmsgConfig struct {
	Discovery     string        `json:"discovery"`
	SessionsCount int           `json:"sessions_count"`
	Servers       []*disc.Entry `json:"servers"`
}

// New makes new dmsg client from configuration
<<<<<<< HEAD
func New(pk cipher.PubKey, sk cipher.SecKey, eb *appevent.Broadcaster, conf *DmsgConfig, masterLogger *logging.MasterLogger) *dmsg.Client {
=======
func New(pk cipher.PubKey, sk cipher.SecKey, eb *appevent.Broadcaster, conf *DmsgConfig, httpC http.Client) *dmsg.Client {
>>>>>>> a89b9055
	dmsgConf := &dmsg.Config{
		MinSessions: conf.SessionsCount,
		Callbacks: &dmsg.ClientCallbacks{
			OnSessionDial: func(network, addr string) error {
				data := appevent.TCPDialData{RemoteNet: network, RemoteAddr: addr}
				event := appevent.NewEvent(appevent.TCPDial, data)
				_ = eb.Broadcast(context.Background(), event) //nolint:errcheck
				// @evanlinjin: An error is not returned here as this will cancel the session dial.
				return nil
			},
			OnSessionDisconnect: func(network, addr string, _ error) {
				data := appevent.TCPCloseData{RemoteNet: network, RemoteAddr: addr}
				event := appevent.NewEvent(appevent.TCPClose, data)
				_ = eb.Broadcast(context.Background(), event) //nolint:errcheck
			},
		},
	}
<<<<<<< HEAD
	dmsgC := dmsg.NewClient(pk, sk, disc.NewHTTP(conf.Discovery, http.Client{}, masterLogger.PackageLogger("dmsgC:disc")), dmsgConf)
	dmsgC.SetLogger(masterLogger.PackageLogger("dmsgC"))
	dmsgC.SetMasterLogger(masterLogger)
=======

	dmsgC := dmsg.NewClient(pk, sk, disc.NewHTTP(conf.Discovery, httpC), dmsgConf)
	dmsgC.SetLogger(logging.MustGetLogger("dmsgC"))
>>>>>>> a89b9055
	return dmsgC
}<|MERGE_RESOLUTION|>--- conflicted
+++ resolved
@@ -20,11 +20,7 @@
 }
 
 // New makes new dmsg client from configuration
-<<<<<<< HEAD
-func New(pk cipher.PubKey, sk cipher.SecKey, eb *appevent.Broadcaster, conf *DmsgConfig, masterLogger *logging.MasterLogger) *dmsg.Client {
-=======
-func New(pk cipher.PubKey, sk cipher.SecKey, eb *appevent.Broadcaster, conf *DmsgConfig, httpC http.Client) *dmsg.Client {
->>>>>>> a89b9055
+func New(pk cipher.PubKey, sk cipher.SecKey, eb *appevent.Broadcaster, conf *DmsgConfig, httpC *http.Client, masterLogger *logging.MasterLogger) *dmsg.Client {
 	dmsgConf := &dmsg.Config{
 		MinSessions: conf.SessionsCount,
 		Callbacks: &dmsg.ClientCallbacks{
@@ -42,14 +38,8 @@
 			},
 		},
 	}
-<<<<<<< HEAD
-	dmsgC := dmsg.NewClient(pk, sk, disc.NewHTTP(conf.Discovery, http.Client{}, masterLogger.PackageLogger("dmsgC:disc")), dmsgConf)
+	dmsgC := dmsg.NewClient(pk, sk, disc.NewHTTP(conf.Discovery, httpC, masterLogger.PackageLogger("dmsgC:disc")), dmsgConf)
 	dmsgC.SetLogger(masterLogger.PackageLogger("dmsgC"))
 	dmsgC.SetMasterLogger(masterLogger)
-=======
-
-	dmsgC := dmsg.NewClient(pk, sk, disc.NewHTTP(conf.Discovery, httpC), dmsgConf)
-	dmsgC.SetLogger(logging.MustGetLogger("dmsgC"))
->>>>>>> a89b9055
 	return dmsgC
 }