package snet

import (
	"context"
	"errors"
	"fmt"
	"net"
	"strings"
	"sync"
	"time"

	"github.com/SkycoinProject/dmsg/netutil"

	"github.com/SkycoinProject/dmsg"
	"github.com/SkycoinProject/dmsg/cipher"
	"github.com/SkycoinProject/dmsg/disc"
	"github.com/SkycoinProject/skycoin/src/util/logging"

	"github.com/SkycoinProject/skywire-mainnet/pkg/app/appevent"
	"github.com/SkycoinProject/skywire-mainnet/pkg/snet/arclient"
	"github.com/SkycoinProject/skywire-mainnet/pkg/snet/stcp"
	"github.com/SkycoinProject/skywire-mainnet/pkg/snet/stcph"
	"github.com/SkycoinProject/skywire-mainnet/pkg/snet/stcpr"
	"github.com/SkycoinProject/skywire-mainnet/pkg/snet/sudp"
)

var log = logging.MustGetLogger("snet")

// Default ports.
// TODO(evanlinjin): Define these properly. These are currently random.
const (
	SetupPort      = uint16(36)  // Listening port of a setup node.
	AwaitSetupPort = uint16(136) // Listening port of a visor for setup operations.
	TransportPort  = uint16(45)  // Listening port of a visor for incoming transports.
)

var (
	// ErrUnknownNetwork occurs on attempt to dial an unknown network type.
	ErrUnknownNetwork = errors.New("unknown network type")
	// ErrNetworkNotReady occurs on attempt to dial network which is not yet ready.
	ErrNetworkNotReady = errors.New("network is not ready")
	knownNetworks      = map[string]struct{}{
		dmsg.Type:  {},
		stcp.Type:  {},
		stcpr.Type: {},
		stcph.Type: {},
		sudp.Type:  {},
	}
)

// IsKnownNetwork tells whether network type `netType` is known.
func IsKnownNetwork(netType string) bool {
	_, ok := knownNetworks[netType]
	return ok
}

// NetworkConfig is a common interface for network configs.
type NetworkConfig interface {
	Type() string
}

// DmsgConfig defines config for Dmsg network.
type DmsgConfig struct {
	Discovery     string `json:"discovery"`
	SessionsCount int    `json:"sessions_count"`
}

// Type returns DmsgType.
func (c *DmsgConfig) Type() string {
	return dmsg.Type
}

// STCPConfig defines config for STCP network.
type STCPConfig struct {
	PKTable   map[cipher.PubKey]string `json:"pk_table"`
	LocalAddr string                   `json:"local_address"`
}

// Type returns STCPType.
func (c *STCPConfig) Type() string {
	return stcp.Type
}

// STCPRConfig defines config for STCPR network.
type STCPRConfig struct {
	AddressResolver string `json:"address_resolver"`
	LocalAddr       string `json:"local_address"`
}

// Type returns STCPRType.
func (c *STCPRConfig) Type() string {
	return stcpr.Type
}

// STCPHConfig defines config for STCPH network.
type STCPHConfig struct {
	AddressResolver string `json:"address_resolver"`
}

// Type returns STCPHType.
func (c *STCPHConfig) Type() string {
	return stcph.Type
}

// SUDPConfig defines config for SUDP network.
type SUDPConfig struct {
	PKTable   map[cipher.PubKey]string `json:"pk_table"`
	LocalAddr string                   `json:"local_address"`
}

// Type returns STCPType.
func (c *SUDPConfig) Type() string {
	return sudp.Type
}

// Config represents a network configuration.
type Config struct {
	PubKey         cipher.PubKey
	SecKey         cipher.SecKey
	NetworkConfigs NetworkConfigs
}

// NetworkConfigs represents all network configs.
type NetworkConfigs struct {
	Dmsg  *DmsgConfig  // The dmsg service will not be started if nil.
	STCP  *STCPConfig  // The stcp service will not be started if nil.
	STCPR *STCPRConfig // The stcpr service will not be started if nil.
	STCPH *STCPHConfig // The stcph service will not be started if nil.
	SUDP  *SUDPConfig  // The sudp service will not be started if nil.
}

// NetworkClients represents all network clients.
type NetworkClients struct {
	DmsgC *dmsg.Client
	StcpC *stcp.Client
	SudpC *sudp.Client

	stcprCMu      sync.RWMutex
	stcprCReadyCh chan struct{}
	stcprC        *stcpr.Client

	stcphCMu      sync.RWMutex
	stcphCReadyCh chan struct{}
	stcphC        *stcph.Client
}

func (nc *NetworkClients) StcprC() *stcpr.Client {
	nc.stcprCMu.RLock()
	c := nc.stcprC
	nc.stcprCMu.RUnlock()
	return c
}

func (nc *NetworkClients) StcphC() *stcph.Client {
	nc.stcphCMu.RLock()
	c := nc.stcphC
	nc.stcphCMu.RUnlock()
	return c
}

// Network represents a network between nodes in Skywire.
type Network struct {
	conf       Config
	networksMu sync.RWMutex
	networks   map[string]struct{} // networks to be used with transports
	clients    *NetworkClients

	onNewNetworkTypeMu sync.Mutex
	onNewNetworkType   func(netType string)
}

// New creates a network from a config.
func New(conf Config, eb *appevent.Broadcaster) (*Network, error) {
	clients := NetworkClients{
		stcprCReadyCh: make(chan struct{}),
		stcphCReadyCh: make(chan struct{}),
	}

	if conf.NetworkConfigs.Dmsg != nil {
		dmsgConf := &dmsg.Config{
			MinSessions: conf.NetworkConfigs.Dmsg.SessionsCount,
			Callbacks: &dmsg.ClientCallbacks{
				OnSessionDial: func(network, addr string) error {
					data := appevent.TCPDialData{RemoteNet: network, RemoteAddr: addr}
					event := appevent.NewEvent(appevent.TCPDial, data)
					_ = eb.Broadcast(context.Background(), event) //nolint:errcheck
					// @evanlinjin: An error is not returned here as this will cancel the session dial.
					return nil
				},
				OnSessionDisconnect: func(network, addr string, _ error) {
					data := appevent.TCPCloseData{RemoteNet: network, RemoteAddr: addr}
					event := appevent.NewEvent(appevent.TCPClose, data)
					_ = eb.Broadcast(context.Background(), event) //nolint:errcheck
				},
			},
		}
		clients.DmsgC = dmsg.NewClient(conf.PubKey, conf.SecKey, disc.NewHTTP(conf.NetworkConfigs.Dmsg.Discovery), dmsgConf)
		clients.DmsgC.SetLogger(logging.MustGetLogger("snet.dmsgC"))
	}

	// TODO(nkryuchkov): Generic code for clients below.
	if conf.NetworkConfigs.STCP != nil {
		clients.StcpC = stcp.NewClient(conf.PubKey, conf.SecKey, stcp.NewTable(conf.NetworkConfigs.STCP.PKTable))
		clients.StcpC.SetLogger(logging.MustGetLogger("snet.stcpC"))
	}

<<<<<<< HEAD
	if conf.NetworkConfigs.STCPR != nil || conf.NetworkConfigs.STCPH != nil {
		var (
			addressResolver   arclient.APIClient
			addressResolverMu sync.Mutex
		)

		// this one will be released as soon as address resolver is ready
		addressResolverMu.Lock()
		// goroutine to setup AR
		go func() {
			defer addressResolverMu.Unlock()

			log := logging.MustGetLogger("snet")
=======
	if conf.NetworkConfigs.STCPR != nil {
		ar, err := arclient.NewHTTP(conf.NetworkConfigs.STCPR.AddressResolver, conf.PubKey, conf.SecKey)
		if err != nil {
			log.WithError(err).Warnf("Failed to connect to address-resolver, STCPR will be disabled")
		} else {
			addressResolver = ar

			clients.StcprC = stcpr.NewClient(conf.PubKey, conf.SecKey, addressResolver, conf.NetworkConfigs.STCPR.LocalAddr)
			clients.StcprC.SetLogger(logging.MustGetLogger("snet.stcprC"))
		}
	}
>>>>>>> d781476c

			// we're doing this first try outside of retrier, because we need to log the error,
			// to log this exactly once. without the error at all, it would be unclear for the
			// user what's going on. also spamming it on each try won't do any good
			ar, err := arclient.NewHTTP(conf.NetworkConfigs.STCPR.AddressResolver, conf.PubKey, conf.SecKey)
			if err != nil {
<<<<<<< HEAD
				log.WithError(err).Error("failed to connect to address resolver, retrying...")

				arRetrier := netutil.NewRetrier(logging.MustGetLogger("snet.stcpr.retrier"), 1*time.Second, 10*time.Second, 0, 1)
				err := arRetrier.Do(context.Background(), func() error {
					var err error
					ar, err = arclient.NewHTTP(conf.NetworkConfigs.STCPR.AddressResolver, conf.PubKey, conf.SecKey)
					if err != nil {
						return err
					}

					addressResolver = ar

					return nil
				})
				if err != nil {
					log.WithError(err).Error("failed to connect to address resolver")
				} else {
					log.Infoln("successfully connected to address resolver")
				}
			} else {
				log.Infoln("successfully connected to address resolver")
			}
		}()

		// setup stcpr
		if conf.NetworkConfigs.STCPR != nil {
			go func() {
				// waiting here till we connect to address resolver
				addressResolverMu.Lock()
				ar := addressResolver
				addressResolverMu.Unlock()

				clients.stcprCMu.Lock()
				clients.stcprC = stcpr.NewClient(conf.PubKey, conf.SecKey, ar, conf.NetworkConfigs.STCPR.LocalAddr)
				clients.stcprC.SetLogger(logging.MustGetLogger("snet.stcprC"))
				// signal that network client is ready
				close(clients.stcprCReadyCh)
				clients.stcprCMu.Unlock()
			}()
		}

		// setup stcph
		if conf.NetworkConfigs.STCPH != nil {
			go func() {
				// waiting here till we connect to address resolver
				addressResolverMu.Lock()
				ar := addressResolver
				addressResolverMu.Unlock()

				clients.stcphCMu.Lock()
				clients.stcphC = stcph.NewClient(conf.PubKey, conf.SecKey, ar)
				clients.stcphC.SetLogger(logging.MustGetLogger("snet.stcphC"))
				// signal that network client is ready
				close(clients.stcphCReadyCh)
				clients.stcphCMu.Unlock()
			}()
=======
				log.WithError(err).Warnf("Failed to connect to address-resolver, STCPH will be disabled")
			} else {
				addressResolver = ar
			}
		}

		if addressResolver != nil {
			clients.StcphC = stcph.NewClient(conf.PubKey, conf.SecKey, addressResolver)
			clients.StcphC.SetLogger(logging.MustGetLogger("snet.stcphC"))
>>>>>>> d781476c
		}
	}

	if conf.NetworkConfigs.SUDP != nil {
		clients.SudpC = sudp.NewClient(conf.PubKey, conf.SecKey, stcp.NewTable(conf.NetworkConfigs.SUDP.PKTable))
		clients.SudpC.SetLogger(logging.MustGetLogger("snet.sudpC"))
	}

	return NewRaw(conf, &clients), nil
}

// NewRaw creates a network from a config and a dmsg client.
func NewRaw(conf Config, clients *NetworkClients) *Network {
	n := &Network{
		conf:     conf,
		networks: make(map[string]struct{}),
		clients:  clients,
	}

	if clients.DmsgC != nil {
		n.addNetworkType(dmsg.Type)
	}

	if clients.StcpC != nil {
		n.addNetworkType(stcp.Type)
	}

	go func() {
		// since we're creating network client in the background,
		// we need to wait till it gets ready
		<-clients.stcprCReadyCh

		if clients.StcprC() != nil {
			n.addNetworkType(stcpr.Type)
		}
	}()

	go func() {
		// since we're creating network client in the background,
		// we need to wait till it gets ready
		<-clients.stcphCReadyCh

		if clients.StcphC() != nil {
			n.addNetworkType(stcph.Type)
		}
	}()

	if clients.SudpC != nil {
		n.addNetworkType(sudp.Type)
	}

	return n
}

// Init initiates server connections.
func (n *Network) Init() error {
	if n.clients.DmsgC != nil {
		time.Sleep(200 * time.Millisecond)
		go n.clients.DmsgC.Serve()
		time.Sleep(200 * time.Millisecond)
	}

	if n.conf.NetworkConfigs.STCP != nil {
		if n.clients.StcpC != nil && n.conf.NetworkConfigs.STCP.LocalAddr != "" {
			if err := n.clients.StcpC.Serve(n.conf.NetworkConfigs.STCP.LocalAddr); err != nil {
				return fmt.Errorf("failed to initiate 'stcp': %w", err)
			}
		} else {
			log.Infof("No config found for stcp")
		}
	}

	if n.conf.NetworkConfigs.STCPR != nil {
		go func() {
			// since we're creating network client in the background,
			// we need to wait till it gets ready
			<-n.clients.stcprCReadyCh

			stcprC := n.clients.StcprC()
			if stcprC != nil && n.conf.NetworkConfigs.STCPR.LocalAddr != "" {
				if err := stcprC.Serve(); err != nil {
					log.WithError(err).Error("failed to initiate 'stcpr'")
				}
			} else {
				log.Infof("No config found for stcpr")
			}
		}()
	}

	if n.conf.NetworkConfigs.STCPH != nil {
		go func() {
			// since we're creating network client in the background,
			// we need to wait till it gets ready
			<-n.clients.stcphCReadyCh

			stcphC := n.clients.StcphC()
			if stcphC != nil {
				if err := stcphC.Serve(); err != nil {
					log.WithError(err).Error("failed to initiate 'stcph'")
				}
			} else {
				log.Infof("No config found for stcph")
			}
		}()
	}

	if n.conf.NetworkConfigs.SUDP != nil {
		if n.clients.SudpC != nil && n.conf.NetworkConfigs.SUDP.LocalAddr != "" {
			if err := n.clients.SudpC.Serve(n.conf.NetworkConfigs.SUDP.LocalAddr); err != nil {
				return fmt.Errorf("failed to initiate 'sudp': %w", err)
			}
		} else {
			log.Infof("No config found for sudp")
		}
	}

	return nil
}

// OnNewNetworkType sets callback to be called when new network type is ready.
func (n *Network) OnNewNetworkType(callback func(netType string)) {
	n.onNewNetworkTypeMu.Lock()
	n.onNewNetworkType = callback
	n.onNewNetworkTypeMu.Unlock()
}

// IsNetworkReady checks whether network of type `netType` is ready.
func (n *Network) IsNetworkReady(netType string) bool {
	n.networksMu.Lock()
	_, ok := n.networks[netType]
	n.networksMu.Unlock()
	return ok
}

// Close closes underlying connections.
func (n *Network) Close() error {
	n.networksMu.Lock()
	defer n.networksMu.Unlock()

	wg := new(sync.WaitGroup)
	wg.Add(len(n.networks))

	var dmsgErr error
	if n.clients.DmsgC != nil {
		go func() {
			dmsgErr = n.clients.DmsgC.Close()
			wg.Done()
		}()
	}

	var stcpErr error
	if n.clients.StcpC != nil {
		go func() {
			stcpErr = n.clients.StcpC.Close()
			wg.Done()
		}()
	}

	var stcprErr error
	n.clients.stcprCMu.Lock()
	if n.clients.stcprC != nil {
		go func() {
			defer n.clients.stcprCMu.Unlock()

			stcprErr = n.clients.stcprC.Close()
			wg.Done()
		}()
	} else {
		n.clients.stcprCMu.Unlock()
	}

	var stcphErr error
	n.clients.stcphCMu.Lock()
	if n.clients.stcphC != nil {
		go func() {
			defer n.clients.stcphCMu.Unlock()

			stcphErr = n.clients.stcphC.Close()
			wg.Done()
		}()
	} else {
		n.clients.stcphCMu.Unlock()
	}

	var sudpErr error
	if n.clients.SudpC != nil {
		go func() {
			sudpErr = n.clients.SudpC.Close()
			wg.Done()
		}()
	}

	wg.Wait()

	if dmsgErr != nil {
		return dmsgErr
	}

	if stcpErr != nil {
		return stcpErr
	}

	if stcprErr != nil {
		return stcprErr
	}

	if stcphErr != nil {
		return stcphErr
	}

	if sudpErr != nil {
		return sudpErr
	}

	return nil
}

// LocalPK returns local public key.
func (n *Network) LocalPK() cipher.PubKey { return n.conf.PubKey }

// LocalSK returns local secure key.
func (n *Network) LocalSK() cipher.SecKey { return n.conf.SecKey }

// TransportNetworks returns network types that are used for transports.
func (n *Network) TransportNetworks() []string {
	n.networksMu.RLock()
	networks := make([]string, 0, len(n.networks))
	for network := range n.networks {
		networks = append(networks, network)
	}
	n.networksMu.RUnlock()

	return networks
}

// Dmsg returns underlying dmsg client.
func (n *Network) Dmsg() *dmsg.Client { return n.clients.DmsgC }

// STcp returns the underlying stcp.Client.
func (n *Network) STcp() *stcp.Client { return n.clients.StcpC }

// STcpr returns the underlying stcpr.Client.
func (n *Network) STcpr() *stcpr.Client { return n.clients.StcprC() }

// STcpH returns the underlying stcph.Client.
func (n *Network) STcpH() *stcph.Client { return n.clients.StcphC() }

// SUdp returns the underlying sudp.Client.
func (n *Network) SUdp() *sudp.Client { return n.clients.SudpC }

// Dial dials a visor by its public key and returns a connection.
func (n *Network) Dial(ctx context.Context, network string, pk cipher.PubKey, port uint16) (*Conn, error) {
	switch network {
	case dmsg.Type:
		addr := dmsg.Addr{
			PK:   pk,
			Port: port,
		}

		conn, err := n.clients.DmsgC.Dial(ctx, addr)
		if err != nil {
			return nil, fmt.Errorf("dmsg client: %w", err)
		}

		return makeConn(conn, network), nil
	case stcp.Type:
		conn, err := n.clients.StcpC.Dial(ctx, pk, port)
		if err != nil {
			return nil, fmt.Errorf("stcpr client: %w", err)
		}

		return makeConn(conn, network), nil
	case stcpr.Type:
		stcprC := n.clients.StcprC()
		if stcprC == nil {
			return nil, errors.New("stcpr client is not ready")
		}

		conn, err := stcprC.Dial(ctx, pk, port)
		if err != nil {
			return nil, fmt.Errorf("stcpr client: %w", err)
		}

		return makeConn(conn, network), nil
	case stcph.Type:
		stcphC := n.clients.StcphC()
		if stcphC == nil {
			return nil, errors.New("stcph client is not ready")
		}

		conn, err := stcphC.Dial(ctx, pk, port)
		if err != nil {
			return nil, fmt.Errorf("stcph client: %w", err)
		}

		return makeConn(conn, network), nil
	case sudp.Type:
		conn, err := n.clients.SudpC.Dial(ctx, pk, port)
		if err != nil {
			return nil, fmt.Errorf("sudpr client: %w", err)
		}

		return makeConn(conn, network), nil
	default:
		return nil, ErrUnknownNetwork
	}
}

// Listen listens on the specified port.
func (n *Network) Listen(network string, port uint16) (*Listener, error) {
	switch network {
	case dmsg.Type:
		lis, err := n.clients.DmsgC.Listen(port)
		if err != nil {
			return nil, err
		}

		return makeListener(lis, network), nil
	case stcp.Type:
		lis, err := n.clients.StcpC.Listen(port)
		if err != nil {
			return nil, err
		}

		return makeListener(lis, network), nil
	case stcpr.Type:
		stcprC := n.clients.StcprC()
		if stcprC == nil {
			return nil, errors.New("stcpr client is not ready")
		}

		lis, err := stcprC.Listen(port)
		if err != nil {
			return nil, err
		}

		return makeListener(lis, network), nil
	case stcph.Type:
		stcphC := n.clients.StcphC()
		if stcphC == nil {
			return nil, errors.New("stcph client is not ready")
		}

		lis, err := stcphC.Listen(port)
		if err != nil {
			return nil, err
		}

		return makeListener(lis, network), nil
	case sudp.Type:
		lis, err := n.clients.SudpC.Listen(port)
		if err != nil {
			return nil, err
		}

		return makeListener(lis, network), nil
	default:
		return nil, ErrUnknownNetwork
	}
}

func (n *Network) addNetworkType(netType string) {
	n.networksMu.Lock()
	defer n.networksMu.Unlock()

	if _, ok := n.networks[netType]; !ok {
		n.networks[netType] = struct{}{}
		n.onNewNetworkTypeMu.Lock()
		if n.onNewNetworkType != nil {
			n.onNewNetworkType(netType)
		}
		n.onNewNetworkTypeMu.Unlock()
	}
}

func disassembleAddr(addr net.Addr) (pk cipher.PubKey, port uint16) {
	strs := strings.Split(addr.String(), ":")
	if len(strs) != 2 {
		panic(fmt.Errorf("network.disassembleAddr: %v %s", "invalid addr", addr.String()))
	}

	if err := pk.Set(strs[0]); err != nil {
		panic(fmt.Errorf("network.disassembleAddr: %v %s", err, addr.String()))
	}

	if strs[1] != "~" {
		if _, err := fmt.Sscanf(strs[1], "%d", &port); err != nil {
			panic(fmt.Errorf("network.disassembleAddr: %w", err))
		}
	}

	return
}<|MERGE_RESOLUTION|>--- conflicted
+++ resolved
@@ -204,7 +204,6 @@
 		clients.StcpC.SetLogger(logging.MustGetLogger("snet.stcpC"))
 	}
 
-<<<<<<< HEAD
 	if conf.NetworkConfigs.STCPR != nil || conf.NetworkConfigs.STCPH != nil {
 		var (
 			addressResolver   arclient.APIClient
@@ -218,27 +217,13 @@
 			defer addressResolverMu.Unlock()
 
 			log := logging.MustGetLogger("snet")
-=======
-	if conf.NetworkConfigs.STCPR != nil {
-		ar, err := arclient.NewHTTP(conf.NetworkConfigs.STCPR.AddressResolver, conf.PubKey, conf.SecKey)
-		if err != nil {
-			log.WithError(err).Warnf("Failed to connect to address-resolver, STCPR will be disabled")
-		} else {
-			addressResolver = ar
-
-			clients.StcprC = stcpr.NewClient(conf.PubKey, conf.SecKey, addressResolver, conf.NetworkConfigs.STCPR.LocalAddr)
-			clients.StcprC.SetLogger(logging.MustGetLogger("snet.stcprC"))
-		}
-	}
->>>>>>> d781476c
 
 			// we're doing this first try outside of retrier, because we need to log the error,
 			// to log this exactly once. without the error at all, it would be unclear for the
 			// user what's going on. also spamming it on each try won't do any good
 			ar, err := arclient.NewHTTP(conf.NetworkConfigs.STCPR.AddressResolver, conf.PubKey, conf.SecKey)
 			if err != nil {
-<<<<<<< HEAD
-				log.WithError(err).Error("failed to connect to address resolver, retrying...")
+				log.WithError(err).Error("failed to connect to address resolver - STCPR/STCPH are temporarily disabled, retrying...")
 
 				arRetrier := netutil.NewRetrier(logging.MustGetLogger("snet.stcpr.retrier"), 1*time.Second, 10*time.Second, 0, 1)
 				err := arRetrier.Do(context.Background(), func() error {
@@ -294,17 +279,6 @@
 				close(clients.stcphCReadyCh)
 				clients.stcphCMu.Unlock()
 			}()
-=======
-				log.WithError(err).Warnf("Failed to connect to address-resolver, STCPH will be disabled")
-			} else {
-				addressResolver = ar
-			}
-		}
-
-		if addressResolver != nil {
-			clients.StcphC = stcph.NewClient(conf.PubKey, conf.SecKey, addressResolver)
-			clients.StcphC.SetLogger(logging.MustGetLogger("snet.stcphC"))
->>>>>>> d781476c
 		}
 	}
 
