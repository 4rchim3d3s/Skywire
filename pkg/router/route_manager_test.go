package router

import (
	"context"
	"net"
	"testing"
	"time"

	"github.com/google/uuid"
	"github.com/skycoin/dmsg/cipher"
	"github.com/stretchr/testify/assert"
	"github.com/stretchr/testify/require"

	"github.com/skycoin/skywire/pkg/routing"
	"github.com/skycoin/skywire/pkg/setup"
	"github.com/skycoin/skywire/pkg/snet/snettest"
)

func TestNewRouteManager(t *testing.T) {
	pk, sk := cipher.GenerateKeyPair()

	env := snettest.NewEnv(t, []snettest.KeyPair{{PK: pk, SK: sk}})
	defer env.Teardown()

	rt := routing.InMemoryRoutingTable()

	rm, err := newRouteManager(env.Nets[0], rt, RMConfig{})
	require.NoError(t, err)
	defer func() { require.NoError(t, rm.Close()) }()

	// CLOSURE: Delete all routing rules.
	clearRules := func() {
		var rules []routing.RouteID
		assert.NoError(t, rt.RangeRules(func(routeID routing.RouteID, _ routing.Rule) (next bool) {
			rules = append(rules[0:], routeID)
			return true
		}))
		assert.NoError(t, rt.DeleteRules(rules...))
	}

	// TEST: Set and get expired and unexpired rule.
	t.Run("GetRule", func(t *testing.T) {
		defer clearRules()

		expiredRule := routing.IntermediaryForwardRule(-10*time.Minute, 1, 3, uuid.New())
		expiredID, err := rm.rt.AddRule(expiredRule)
		require.NoError(t, err)

		rule := routing.IntermediaryForwardRule(10*time.Minute, 2, 3, uuid.New())
		id, err := rm.rt.AddRule(rule)
		require.NoError(t, err)

		// rule should already be expired at this point due to the execution time.
		// However, we'll just a bit to be sure
		time.Sleep(1 * time.Millisecond)

		_, err = rm.GetRule(expiredID)
		require.Error(t, err)

		_, err = rm.GetRule(123)
		require.Error(t, err)

		r, err := rm.GetRule(id)
		require.NoError(t, err)
		assert.Equal(t, rule, r)
	})

	// TEST: Ensure removing loop rules work properly.
	t.Run("RemoveLoopRule", func(t *testing.T) {
		defer clearRules()

		pk, _ := cipher.GenerateKeyPair()
		rule := routing.ConsumeRule(10*time.Minute, 1, pk, 2, 3)
		_, err := rt.AddRule(rule)
		require.NoError(t, err)

		loop := routing.Loop{Local: routing.Addr{Port: 3}, Remote: routing.Addr{PubKey: pk, Port: 3}}
		require.NoError(t, rm.RemoveLoopRule(loop))
		assert.Equal(t, 1, rt.Count())

		loop = routing.Loop{Local: routing.Addr{Port: 2}, Remote: routing.Addr{PubKey: pk, Port: 3}}
		require.NoError(t, rm.RemoveLoopRule(loop))
		assert.Equal(t, 0, rt.Count())
	})

	// TEST: Ensure AddRule and DeleteRule requests from a SetupNode does as expected.
	t.Run("AddRemoveRule", func(t *testing.T) {
		defer clearRules()

		// Add/Remove rules multiple times.
		for i := 0; i < 5; i++ {
			// As setup connections close after a single request completes
			// So we need two pairs of connections.
			requestIDIn, requestIDOut := net.Pipe()
			addIn, addOut := net.Pipe()
			delIn, delOut := net.Pipe()
			errCh := make(chan error, 2)
			go func() {
				errCh <- rm.handleSetupConn(requestIDOut) // Receive RequestRegistrationID request.
				errCh <- rm.handleSetupConn(addOut)       // Receive AddRule request.
				errCh <- rm.handleSetupConn(delOut)       // Receive DeleteRule request.
				close(errCh)
			}()

			// TODO: remove defer from for loop
			defer func() {
				require.NoError(t, requestIDIn.Close())
				require.NoError(t, addIn.Close())
				require.NoError(t, delIn.Close())
				for err := range errCh {
					require.NoError(t, err)
				}
			}()

			// Emulate SetupNode sending RequestRegistrationID request.
			ids, err := setup.RequestRouteIDs(context.TODO(), setup.NewSetupProtocol(requestIDIn), 1)
			require.NoError(t, err)

			// Emulate SetupNode sending AddRule request.
<<<<<<< HEAD
			rule := routing.IntermediaryForwardRule(10*time.Minute, id, 3, uuid.New())
			err = setup.AddRule(context.TODO(), setup.NewSetupProtocol(addIn), rule)
=======
			rule := routing.ForwardRule(10*time.Minute, 3, uuid.New(), ids[0])
			err = setup.AddRules(context.TODO(), setup.NewSetupProtocol(addIn), []routing.Rule{rule})
>>>>>>> 5d0abf86
			require.NoError(t, err)

			// Check routing table state after AddRule.
			assert.Equal(t, 1, rt.Count())
			r, err := rt.Rule(ids[0])
			require.NoError(t, err)
			assert.Equal(t, rule, r)

			// Emulate SetupNode sending RemoveRule request.
			require.NoError(t, setup.DeleteRule(context.TODO(), setup.NewSetupProtocol(delIn), ids[0]))

			// Check routing table state after DeleteRule.
			assert.Equal(t, 0, rt.Count())
			r, err = rt.Rule(ids[0])
			assert.Error(t, err)
			assert.Nil(t, r)
		}
	})

	// TEST: Ensure DeleteRule requests from SetupNode is handled properly.
	t.Run("DeleteRules", func(t *testing.T) {
		defer clearRules()

		in, out := net.Pipe()
		errCh := make(chan error, 1)
		go func() {
			errCh <- rm.handleSetupConn(out)
			close(errCh)
		}()
		defer func() {
			require.NoError(t, in.Close())
			require.NoError(t, <-errCh)
		}()

		proto := setup.NewSetupProtocol(in)

		rule := routing.IntermediaryForwardRule(10*time.Minute, 1, 3, uuid.New())
		id, err := rt.AddRule(rule)
		require.NoError(t, err)
		assert.Equal(t, 1, rt.Count())

		require.NoError(t, setup.DeleteRule(context.TODO(), proto, id))
		assert.Equal(t, 0, rt.Count())
	})

	// TEST: Ensure ConfirmLoop request from SetupNode is handled properly.
	t.Run("ConfirmLoop", func(t *testing.T) {
		defer clearRules()

		var inLoop routing.Loop
		var inRule routing.Rule

		rm.conf.OnConfirmLoop = func(loop routing.Loop, rule routing.Rule) (err error) {
			inLoop = loop
			inRule = rule
			return nil
		}
		defer func() { rm.conf.OnConfirmLoop = nil }()

		in, out := net.Pipe()
		errCh := make(chan error, 1)
		go func() {
			errCh <- rm.handleSetupConn(out)
			close(errCh)
		}()
		defer func() {
			require.NoError(t, in.Close())
			require.NoError(t, <-errCh)
		}()

		proto := setup.NewSetupProtocol(in)
		pk, _ := cipher.GenerateKeyPair()
		rule := routing.ConsumeRule(10*time.Minute, 2, pk, 2, 3)
		require.NoError(t, rt.SetRule(2, rule))

		rule = routing.IntermediaryForwardRule(10*time.Minute, 1, 3, uuid.New())
		require.NoError(t, rt.SetRule(1, rule))

		ld := routing.LoopData{
			Loop: routing.Loop{
				Remote: routing.Addr{
					PubKey: pk,
					Port:   3,
				},
				Local: routing.Addr{
					Port: 2,
				},
			},
			RouteID: 1,
		}
		err := setup.ConfirmLoop(context.TODO(), proto, ld)
		require.NoError(t, err)
		assert.Equal(t, rule, inRule)
		assert.Equal(t, routing.Port(2), inLoop.Local.Port)
		assert.Equal(t, routing.Port(3), inLoop.Remote.Port)
		assert.Equal(t, pk, inLoop.Remote.PubKey)
	})

	// TEST: Ensure LoopClosed request from SetupNode is handled properly.
	t.Run("LoopClosed", func(t *testing.T) {
		defer clearRules()

		var inLoop routing.Loop

		rm.conf.OnLoopClosed = func(loop routing.Loop) error {
			inLoop = loop
			return nil
		}
		defer func() { rm.conf.OnLoopClosed = nil }()

		in, out := net.Pipe()
		errCh := make(chan error, 1)
		go func() {
			errCh <- rm.handleSetupConn(out)
			close(errCh)
		}()
		defer func() {
			require.NoError(t, in.Close())
			require.NoError(t, <-errCh)
		}()

		proto := setup.NewSetupProtocol(in)
		pk, _ := cipher.GenerateKeyPair()

		rule := routing.ConsumeRule(10*time.Minute, 0, pk, 2, 3)
		require.NoError(t, rt.SetRule(2, rule))

		rule = routing.IntermediaryForwardRule(10*time.Minute, 1, 3, uuid.New())
		require.NoError(t, rt.SetRule(1, rule))

		ld := routing.LoopData{
			Loop: routing.Loop{
				Remote: routing.Addr{
					PubKey: pk,
					Port:   3,
				},
				Local: routing.Addr{
					Port: 2,
				},
			},
			RouteID: 1,
		}
		require.NoError(t, setup.LoopClosed(context.TODO(), proto, ld))
		assert.Equal(t, routing.Port(2), inLoop.Local.Port)
		assert.Equal(t, routing.Port(3), inLoop.Remote.Port)
		assert.Equal(t, pk, inLoop.Remote.PubKey)
	})
}<|MERGE_RESOLUTION|>--- conflicted
+++ resolved
@@ -117,13 +117,8 @@
 			require.NoError(t, err)
 
 			// Emulate SetupNode sending AddRule request.
-<<<<<<< HEAD
-			rule := routing.IntermediaryForwardRule(10*time.Minute, id, 3, uuid.New())
-			err = setup.AddRule(context.TODO(), setup.NewSetupProtocol(addIn), rule)
-=======
-			rule := routing.ForwardRule(10*time.Minute, 3, uuid.New(), ids[0])
+			rule := routing.IntermediaryForwardRule(10*time.Minute, ids[0], 3, uuid.New())
 			err = setup.AddRules(context.TODO(), setup.NewSetupProtocol(addIn), []routing.Rule{rule})
->>>>>>> 5d0abf86
 			require.NoError(t, err)
 
 			// Check routing table state after AddRule.
