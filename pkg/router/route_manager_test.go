package router

import (
	"context"
	"net"
	"testing"
	"time"

	"github.com/skycoin/skywire/pkg/setup"
	"github.com/skycoin/skywire/pkg/snet/snettest"

	"github.com/google/uuid"
	"github.com/skycoin/dmsg/cipher"
	"github.com/stretchr/testify/assert"
	"github.com/stretchr/testify/require"

	"github.com/skycoin/skywire/pkg/routing"
)

func TestNewRouteManager(t *testing.T) {
	pk, sk := cipher.GenerateKeyPair()

	env := snettest.NewEnv(t, []snettest.KeyPair{{PK: pk, SK: sk}})
	defer env.Teardown()

	rt := routing.InMemoryRoutingTable()

	rm, err := newRouteManager(env.Nets[0], rt, RMConfig{})
	require.NoError(t, err)
	defer func() { require.NoError(t, rm.Close()) }()

	// CLOSURE: Delete all routing rules.
	clearRules := func() {
		var rules []routing.RouteID
		assert.NoError(t, rt.RangeRules(func(routeID routing.RouteID, _ routing.Rule) (next bool) {
			rules = append(rules[0:], routeID)
			return true
		}))
		assert.NoError(t, rt.DeleteRules(rules...))
	}

	// TEST: Set and get expired and unexpired rule.
	t.Run("GetRule", func(t *testing.T) {
		defer clearRules()

		expiredRule := routing.ForwardRule(-10*time.Minute, 3, uuid.New(), 1)
		expiredID, err := rm.rt.AddRule(expiredRule)
		require.NoError(t, err)

		rule := routing.ForwardRule(10*time.Minute, 3, uuid.New(), 2)
		id, err := rm.rt.AddRule(rule)
		require.NoError(t, err)

		// rule should already be expired at this point due to the execution time.
		// However, we'll just a bit to be sure
		time.Sleep(1 * time.Millisecond)

		_, err = rm.GetRule(expiredID)
		require.Error(t, err)

		_, err = rm.GetRule(123)
		require.Error(t, err)

		r, err := rm.GetRule(id)
		require.NoError(t, err)
		assert.Equal(t, rule, r)
	})

	// TEST: Ensure removing loop rules work properly.
	t.Run("RemoveLoopRule", func(t *testing.T) {
		defer clearRules()

		pk, _ := cipher.GenerateKeyPair()
<<<<<<< HEAD
		rule := routing.AppRule(time.Now(), 1, 3, pk, 2, 3)
=======
		rule := routing.AppRule(10*time.Minute, 3, pk, 3, 2, 1)
>>>>>>> 17c82fec
		_, err := rt.AddRule(rule)
		require.NoError(t, err)

		loop := routing.Loop{Local: routing.Addr{Port: 3}, Remote: routing.Addr{PubKey: pk, Port: 3}}
		require.NoError(t, rm.RemoveLoopRule(loop))
		assert.Equal(t, 1, rt.Count())

		loop = routing.Loop{Local: routing.Addr{Port: 2}, Remote: routing.Addr{PubKey: pk, Port: 3}}
		require.NoError(t, rm.RemoveLoopRule(loop))
		assert.Equal(t, 0, rt.Count())
	})

	// TEST: Ensure AddRule and DeleteRule requests from a SetupNode does as expected.
	t.Run("AddRemoveRule", func(t *testing.T) {
		defer clearRules()

		// Add/Remove rules multiple times.
		for i := 0; i < 5; i++ {
			// As setup connections close after a single request completes
			// So we need two pairs of connections.
			requestIDIn, requestIDOut := net.Pipe()
			addIn, addOut := net.Pipe()
			delIn, delOut := net.Pipe()
			errCh := make(chan error, 2)
			go func() {
				errCh <- rm.handleSetupConn(requestIDOut) // Receive RequestRegistrationID request.
				errCh <- rm.handleSetupConn(addOut)       // Receive AddRule request.
				errCh <- rm.handleSetupConn(delOut)       // Receive DeleteRule request.
				close(errCh)
			}()

			// TODO: remove defer from for loop
			defer func() {
				require.NoError(t, requestIDIn.Close())
				require.NoError(t, addIn.Close())
				require.NoError(t, delIn.Close())
				for err := range errCh {
					require.NoError(t, err)
				}
			}()

			// Emulate SetupNode sending RequestRegistrationID request.
			id, err := setup.RequestRouteID(context.TODO(), setup.NewSetupProtocol(requestIDIn))
			require.NoError(t, err)

			// Emulate SetupNode sending AddRule request.
			rule := routing.ForwardRule(10*time.Minute, 3, uuid.New(), id)
			err = setup.AddRule(context.TODO(), setup.NewSetupProtocol(addIn), rule)
			require.NoError(t, err)

			// Check routing table state after AddRule.
			assert.Equal(t, 1, rt.Count())
			r, err := rt.Rule(id)
			require.NoError(t, err)
			assert.Equal(t, rule, r)

			// Emulate SetupNode sending RemoveRule request.
			require.NoError(t, setup.DeleteRule(context.TODO(), setup.NewSetupProtocol(delIn), id))

			// Check routing table state after DeleteRule.
			assert.Equal(t, 0, rt.Count())
			r, err = rt.Rule(id)
			assert.Error(t, err)
			assert.Nil(t, r)
		}
	})

	// TEST: Ensure DeleteRule requests from SetupNode is handled properly.
	t.Run("DeleteRules", func(t *testing.T) {
		defer clearRules()

		in, out := net.Pipe()
		errCh := make(chan error, 1)
		go func() {
			errCh <- rm.handleSetupConn(out)
			close(errCh)
		}()
		defer func() {
			require.NoError(t, in.Close())
			require.NoError(t, <-errCh)
		}()

		proto := setup.NewSetupProtocol(in)

		rule := routing.ForwardRule(10*time.Minute, 3, uuid.New(), 1)
		id, err := rt.AddRule(rule)
		require.NoError(t, err)
		assert.Equal(t, 1, rt.Count())

		require.NoError(t, setup.DeleteRule(context.TODO(), proto, id))
		assert.Equal(t, 0, rt.Count())
	})

	// TEST: Ensure ConfirmLoop request from SetupNode is handled properly.
	t.Run("ConfirmLoop", func(t *testing.T) {
		defer clearRules()

		var inLoop routing.Loop
		var inRule routing.Rule

		rm.conf.OnConfirmLoop = func(loop routing.Loop, rule routing.Rule) (err error) {
			inLoop = loop
			inRule = rule
			return nil
		}
		defer func() { rm.conf.OnConfirmLoop = nil }()

		in, out := net.Pipe()
		errCh := make(chan error, 1)
		go func() {
			errCh <- rm.handleSetupConn(out)
			close(errCh)
		}()
		defer func() {
			require.NoError(t, in.Close())
			require.NoError(t, <-errCh)
		}()

		proto := setup.NewSetupProtocol(in)
		pk, _ := cipher.GenerateKeyPair()
<<<<<<< HEAD
		rule := routing.AppRule(time.Now(), 2, 3, pk, 2, 3)
=======
		rule := routing.AppRule(10*time.Minute, 3, pk, 3, 2, 2)
>>>>>>> 17c82fec
		require.NoError(t, rt.SetRule(2, rule))

		rule = routing.ForwardRule(10*time.Minute, 3, uuid.New(), 1)
		require.NoError(t, rt.SetRule(1, rule))

		ld := routing.LoopData{
			Loop: routing.Loop{
				Remote: routing.Addr{
					PubKey: pk,
					Port:   3,
				},
				Local: routing.Addr{
					Port: 2,
				},
			},
			RouteID: 1,
		}
		err := setup.ConfirmLoop(context.TODO(), proto, ld)
		require.NoError(t, err)
		assert.Equal(t, rule, inRule)
		assert.Equal(t, routing.Port(2), inLoop.Local.Port)
		assert.Equal(t, routing.Port(3), inLoop.Remote.Port)
		assert.Equal(t, pk, inLoop.Remote.PubKey)
	})

	// TEST: Ensure LoopClosed request from SetupNode is handled properly.
	t.Run("LoopClosed", func(t *testing.T) {
		defer clearRules()

		var inLoop routing.Loop

		rm.conf.OnLoopClosed = func(loop routing.Loop) error {
			inLoop = loop
			return nil
		}
		defer func() { rm.conf.OnLoopClosed = nil }()

		in, out := net.Pipe()
		errCh := make(chan error, 1)
		go func() {
			errCh <- rm.handleSetupConn(out)
			close(errCh)
		}()
		defer func() {
			require.NoError(t, in.Close())
			require.NoError(t, <-errCh)
		}()

		proto := setup.NewSetupProtocol(in)
		pk, _ := cipher.GenerateKeyPair()

<<<<<<< HEAD
		rule := routing.AppRule(time.Now(), 0, 3, pk, 2, 3)
=======
		rule := routing.AppRule(10*time.Minute, 3, pk, 3, 2, 0)
>>>>>>> 17c82fec
		require.NoError(t, rt.SetRule(2, rule))

		rule = routing.ForwardRule(10*time.Minute, 3, uuid.New(), 1)
		require.NoError(t, rt.SetRule(1, rule))

		ld := routing.LoopData{
			Loop: routing.Loop{
				Remote: routing.Addr{
					PubKey: pk,
					Port:   3,
				},
				Local: routing.Addr{
					Port: 2,
				},
			},
			RouteID: 1,
		}
		require.NoError(t, setup.LoopClosed(context.TODO(), proto, ld))
		assert.Equal(t, routing.Port(2), inLoop.Local.Port)
		assert.Equal(t, routing.Port(3), inLoop.Remote.Port)
		assert.Equal(t, pk, inLoop.Remote.PubKey)
	})
}<|MERGE_RESOLUTION|>--- conflicted
+++ resolved
@@ -71,11 +71,7 @@
 		defer clearRules()
 
 		pk, _ := cipher.GenerateKeyPair()
-<<<<<<< HEAD
-		rule := routing.AppRule(time.Now(), 1, 3, pk, 2, 3)
-=======
-		rule := routing.AppRule(10*time.Minute, 3, pk, 3, 2, 1)
->>>>>>> 17c82fec
+		rule := routing.AppRule(10*time.Minute, 1, 3, pk, 2, 3)
 		_, err := rt.AddRule(rule)
 		require.NoError(t, err)
 
@@ -196,11 +192,7 @@
 
 		proto := setup.NewSetupProtocol(in)
 		pk, _ := cipher.GenerateKeyPair()
-<<<<<<< HEAD
-		rule := routing.AppRule(time.Now(), 2, 3, pk, 2, 3)
-=======
-		rule := routing.AppRule(10*time.Minute, 3, pk, 3, 2, 2)
->>>>>>> 17c82fec
+		rule := routing.AppRule(10*time.Minute, 2, 3, pk, 2, 3)
 		require.NoError(t, rt.SetRule(2, rule))
 
 		rule = routing.ForwardRule(10*time.Minute, 3, uuid.New(), 1)
@@ -252,11 +244,7 @@
 		proto := setup.NewSetupProtocol(in)
 		pk, _ := cipher.GenerateKeyPair()
 
-<<<<<<< HEAD
-		rule := routing.AppRule(time.Now(), 0, 3, pk, 2, 3)
-=======
-		rule := routing.AppRule(10*time.Minute, 3, pk, 3, 2, 0)
->>>>>>> 17c82fec
+		rule := routing.AppRule(10*time.Minute, 0, 3, pk, 2, 3)
 		require.NoError(t, rt.SetRule(2, rule))
 
 		rule = routing.ForwardRule(10*time.Minute, 3, uuid.New(), 1)
