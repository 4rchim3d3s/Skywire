// Package router implements package router for skywire visor.
package router

import (
	"context"
	"encoding/binary"
	"errors"
	"fmt"
	"io"
	"net"
	"net/rpc"
	"sync"
	"time"

	"github.com/skycoin/dmsg/pkg/dmsg"
	"github.com/skycoin/dmsg/pkg/noise"

	"github.com/skycoin/skywire-utilities/pkg/cipher"
	"github.com/skycoin/skywire-utilities/pkg/logging"
	"github.com/skycoin/skywire/pkg/routefinder/rfclient"
	"github.com/skycoin/skywire/pkg/routing"
	"github.com/skycoin/skywire/pkg/setup/setupclient"
	"github.com/skycoin/skywire/pkg/skyenv"
	"github.com/skycoin/skywire/pkg/transport"
	"github.com/skycoin/skywire/pkg/transport/network"
)

//go:generate mockery -name Router -case underscore -inpkg

const (
	// DefaultRouteKeepAlive is the default expiration interval for routes
	DefaultRouteKeepAlive = 30 * time.Second
	// DefaultRulesGCInterval is the default duration for garbage collection of routing rules.
	DefaultRulesGCInterval = 5 * time.Second
	acceptSize             = 1024

	handshakeAwaitTimeout = 2 * time.Second

	maxHops       = 50
	retryDuration = 2 * time.Second
	retryInterval = 500 * time.Millisecond
)

var (
	// ErrUnknownPacketType is returned when packet type is unknown.
	ErrUnknownPacketType = errors.New("unknown packet type")

	// ErrRemoteEmptyPK occurs when the specified remote public key is empty.
	ErrRemoteEmptyPK = errors.New("empty remote public key")

	// ErrNoTransportFound is returned when not even one transport is found.
	ErrNoTransportFound = errors.New("no transport found")
)

// RouteSetupHook is an alias for a function that takes remote public key
// and a reference to transport manager in order to setup i.e:
// 1. If the remote is either available stcpr or sudph, establish the transport to the remote and then continue with the route creation process.
// 2. If neither of these direct transports is available, check if automatic transports are currently active. If they are continue with route creation.
// 3. If none of the first two checks was successful, establish a dmsg transport and then continue with route creation.
type RouteSetupHook func(cipher.PubKey, *transport.Manager) error

// Config configures Router.
type Config struct {
	Logger           *logging.Logger
	MasterLogger     *logging.MasterLogger
	PubKey           cipher.PubKey
	SecKey           cipher.SecKey
	TransportManager *transport.Manager
	RouteFinder      rfclient.Client
	RouteGroupDialer setupclient.RouteGroupDialer
	SetupNodes       []cipher.PubKey
	RulesGCInterval  time.Duration
	MinHops          uint16
	MaxHops          uint16
}

// SetDefaults sets default values for certain empty values.
func (c *Config) SetDefaults() {
	if c.Logger == nil {
		c.Logger = logging.MustGetLogger("router")
	}

	if c.RouteGroupDialer == nil {
		c.RouteGroupDialer = setupclient.NewSetupNodeDialer()
	}

	if c.RulesGCInterval <= 0 {
		c.RulesGCInterval = DefaultRulesGCInterval
	}

	if c.MaxHops == 0 {
		c.MaxHops = maxHops
	}
}

// DialOptions describes dial options.
type DialOptions struct {
	MinForwardRts int
	MaxForwardRts int
	MinConsumeRts int
	MaxConsumeRts int
}

// DefaultDialOptions returns default dial options.
// Used by default if nil is passed as options.
func DefaultDialOptions() *DialOptions {
	return &DialOptions{
		MinForwardRts: 1,
		MaxForwardRts: 1,
		MinConsumeRts: 1,
		MaxConsumeRts: 1,
	}
}

// Router is responsible for creating and keeping track of routes.
// Internally, it uses the routing table, route finder client and setup client.
type Router interface {
	io.Closer

	// DialRoutes dials to a given visor of 'rPK'.
	// 'lPort'/'rPort' specifies the local/remote ports respectively.
	// A nil 'opts' input results in a value of '1' for all DialOptions fields.
	// A single call to DialRoutes should perform the following:
	// - Find routes via RouteFinder (in one call).
	// - Setup routes via SetupNode (in one call).
	// - Save to routing.Table and internal RouteGroup map.
	// - Return RouteGroup if successful.
	DialRoutes(ctx context.Context, rPK cipher.PubKey, lPort, rPort routing.Port, opts *DialOptions) (net.Conn, error)

	// AcceptRoutes should block until we receive an AddRules packet from SetupNode
	// that contains ConsumeRule(s) or ForwardRule(s).
	// Then the following should happen:
	// - Save to routing.Table and internal RouteGroup map.
	// - Return the RoutingGroup.
	AcceptRoutes(context.Context) (net.Conn, error)
	SaveRoutingRules(rules ...routing.Rule) error
	ReserveKeys(n int) ([]routing.RouteID, error)
	IntroduceRules(rules routing.EdgeRules) error
	Serve(context.Context) error
	SetupIsTrusted(cipher.PubKey) bool

	// Routing table related methods
	RoutesCount() int
	Rules() []routing.Rule
	Rule(routing.RouteID) (routing.Rule, error)
	SaveRule(routing.Rule) error
	DelRules([]routing.RouteID)
}

// Router implements visor.PacketRouter. It manages routing table by
// communicating with setup nodes, forward packets according to local
// rules and manages route groups for apps.
type router struct {
	mx               sync.Mutex
	conf             *Config
	logger           *logging.Logger
	mLogger          *logging.MasterLogger
	sl               *dmsg.Listener
	dmsgC            *dmsg.Client
	trustedVisors    map[cipher.PubKey]struct{}
	tm               *transport.Manager
	rt               routing.Table
	rgsNs            map[routing.RouteDescriptor]*NoiseRouteGroup // Noise-wrapped route groups to push incoming reads from transports.
	rgsRaw           map[routing.RouteDescriptor]*RouteGroup      // Not-yet-noise-wrapped route groups. when one of these gets wrapped, it gets removed from here
	rpcSrv           *rpc.Server
	accept           chan routing.EdgeRules
	done             chan struct{}
	once             sync.Once
	routeSetupHookMu sync.Mutex
	routeSetupHooks  []RouteSetupHook // see RouteSetupHook description
}

// New constructs a new Router.
func New(dmsgC *dmsg.Client, config *Config, routeSetupHooks []RouteSetupHook) (Router, error) {
	config.SetDefaults()

	sl, err := dmsgC.Listen(skyenv.DmsgAwaitSetupPort)
	if err != nil {
		return nil, err
	}

	trustedVisors := make(map[cipher.PubKey]struct{})
	for _, node := range config.SetupNodes {
		trustedVisors[node] = struct{}{}
	}

	if routeSetupHooks == nil {
		routeSetupHooks = []RouteSetupHook{}
	}

	r := &router{
		conf:            config,
		logger:          config.Logger,
		mLogger:         config.MasterLogger,
		tm:              config.TransportManager,
		rt:              routing.NewTable(config.Logger),
		sl:              sl,
		dmsgC:           dmsgC,
		rgsNs:           make(map[routing.RouteDescriptor]*NoiseRouteGroup),
		rgsRaw:          make(map[routing.RouteDescriptor]*RouteGroup),
		rpcSrv:          rpc.NewServer(),
		accept:          make(chan routing.EdgeRules, acceptSize),
		done:            make(chan struct{}),
		trustedVisors:   trustedVisors,
		routeSetupHooks: routeSetupHooks,
	}

	go r.rulesGCLoop()

	if err := r.rpcSrv.Register(NewRPCGateway(r, config.MasterLogger)); err != nil {
		return nil, fmt.Errorf("failed to register RPC server")
	}

	return r, nil
}

// RegisterSetupHooks takes variadic RouteSetupHook to add to router's setup functions
// currently not in use
func (r *router) RegisterSetupHooks(rshooks ...RouteSetupHook) {
	r.routeSetupHookMu.Lock()
	r.routeSetupHooks = append(r.routeSetupHooks, rshooks...)
	r.routeSetupHookMu.Unlock()
}

// DialRoutes dials to a given visor of 'rPK'.
// 'lPort'/'rPort' specifies the local/remote ports respectively.
// A nil 'opts' input results in a value of '1' for all DialOptions fields.
// A single call to DialRoutes should perform the following:
// - Find routes via RouteFinder (in one call).
// - Setup routes via SetupNode (in one call).
// - Save to routing.Table and internal RouteGroup map.
// - Return RouteGroup if successful.
func (r *router) DialRoutes(
	ctx context.Context,
	rPK cipher.PubKey,
	lPort, rPort routing.Port,
	opts *DialOptions,
) (net.Conn, error) {

	if rPK.Null() {
		err := ErrRemoteEmptyPK
		r.logger.WithError(err).Error("Failed to dial routes.")
		return nil, fmt.Errorf("failed to dial routes: %w", err)
	}

	lPK := r.conf.PubKey
	forwardDesc := routing.NewRouteDescriptor(lPK, rPK, lPort, rPort)

	r.routeSetupHookMu.Lock()
	defer r.routeSetupHookMu.Unlock()
	if len(r.routeSetupHooks) != 0 {
		for _, rsf := range r.routeSetupHooks {
			if err := rsf(rPK, r.tm); err != nil {
				return nil, err
			}
		}
	}

	// check if transports are available
	ok := r.checkIfTransportAvailable()
	if !ok {
		return nil, ErrNoTransportFound
	}

	forwardPath, reversePath, err := r.fetchBestRoutes(lPK, rPK, opts)
	if err != nil {
		return nil, fmt.Errorf("route finder: %w", err)
	}

	req := routing.BidirectionalRoute{
		Desc:      forwardDesc,
		KeepAlive: DefaultRouteKeepAlive,
		Forward:   forwardPath,
		Reverse:   reversePath,
	}

	rules, err := r.conf.RouteGroupDialer.Dial(ctx, r.logger, r.dmsgC, r.conf.SetupNodes, req)
	if err != nil {
		r.logger.WithError(err).Error("Error dialing route group")
		return nil, err
	}

	if err := r.SaveRoutingRules(rules.Forward, rules.Reverse); err != nil {
		r.logger.WithError(err).Error("Error saving routing rules")
		return nil, err
	}

	nsConf := noise.Config{
		LocalPK:   r.conf.PubKey,
		LocalSK:   r.conf.SecKey,
		RemotePK:  rPK,
		Initiator: true,
	}

	nrg, err := r.saveRouteGroupRules(rules, nsConf)
	if err != nil {
		return nil, fmt.Errorf("saveRouteGroupRules: %w", err)
	}

	nrg.rg.startOffServiceLoops()

	r.logger.Debugf("Created new routes to %s on port %d", rPK, lPort)

	return nrg, nil
}

// AcceptRoutes should block until we receive an AddRules packet from SetupNode
// that contains ConsumeRule(s) or ForwardRule(s).
// Then the following should happen:
// - Save to routing.Table and internal RouteGroup map.
// - Return the RoutingGroup.
func (r *router) AcceptRoutes(ctx context.Context) (net.Conn, error) {
	var (
		rules routing.EdgeRules
		ok    bool
	)

	select {
	case <-ctx.Done():
		return nil, ctx.Err()
	case rules, ok = <-r.accept:
	}

	if !ok {
		err := &net.OpError{
			Op:     "accept",
			Net:    "skynet",
			Source: nil,
			Err:    errors.New("use of closed network connection"),
		}

		return nil, err
	}

	if err := r.SaveRoutingRules(rules.Forward, rules.Reverse); err != nil {
		return nil, fmt.Errorf("SaveRoutingRules: %w", err)
	}

	nsConf := noise.Config{
		LocalPK:   r.conf.PubKey,
		LocalSK:   r.conf.SecKey,
		RemotePK:  rules.Desc.SrcPK(),
		Initiator: false,
	}

	nrg, err := r.saveRouteGroupRules(rules, nsConf)
	if err != nil {
		return nil, fmt.Errorf("saveRouteGroupRules: %w", err)
	}

	nrg.rg.startOffServiceLoops()

	return nrg, nil
}

// Serve starts transport listening loop.
func (r *router) Serve(ctx context.Context) error {
	r.logger.Debug("Starting router")

	go r.serveTransportManager(ctx)

	go r.serveSetup()

	return nil
}

func (r *router) serveTransportManager(ctx context.Context) {
	for {
		packet, err := r.tm.ReadPacket()
		if err != nil {
			if err == transport.ErrNotServing {
				r.logger.WithError(err).Debug("Stopped reading packets")
				return
			}

			r.logger.WithError(err).Error("Stopped reading packets due to unexpected error.")
			return
		}

		if err := r.handleTransportPacket(ctx, packet); err != nil {
			if err == transport.ErrNotServing {
				r.logger.WithError(err).Warnf("Stopped serving Transport.")
				return
			}

			r.logger.Warnf("Failed to handle transport frame: %v", err)
		}
	}
}

func (r *router) serveSetup() {
	for {
		conn, err := r.sl.AcceptStream()
		if err != nil {
			log := r.logger.WithError(err)
			if errors.Is(err, dmsg.ErrEntityClosed) {
				log.Debug("Setup client stopped serving.")
				return
			}
			log.Error("Setup client stopped serving due to unexpected error.")
			return
		}

		remotePK := conn.RawRemoteAddr().PK
		if !r.SetupIsTrusted(remotePK) {
			r.logger.Warnf("closing conn from untrusted setup node: %v", conn.Close())
			continue
		}

		r.logger.Debugf("handling setup request: setupPK(%s)", remotePK)

		go r.rpcSrv.ServeConn(conn)
	}
}

func (r *router) saveRouteGroupRules(rules routing.EdgeRules, nsConf noise.Config) (*NoiseRouteGroup, error) {
	r.logger.Debugf("Saving route group rules with desc: %s", &rules.Desc)

	// When route group is wrapped with noise, it's put into `nrgs`. but before that,
	// in the process of wrapping we still need to use this route group to handle
	// handshake packets. so we keep these not-yet wrapped rgs in the `rgsRaw`
	// until they get wrapped with noise

	r.mx.Lock()

	// first ensure that this rg is not being wrapped with noise right now
	if _, ok := r.rgsRaw[rules.Desc]; ok {
		r.mx.Unlock()
		r.logger.Warnf("Desc %s already reserved, skipping...", rules.Desc)
		return nil, fmt.Errorf("noise route group with desc %s already being initialized", &rules.Desc)
	}

	// we need to close currently existing wrapped rg if there's one
	nrg, ok := r.rgsNs[rules.Desc]

	r.logger.Debugf("Creating new route group rule with desc: %s", &rules.Desc)
	rg := NewRouteGroup(DefaultRouteGroupConfig(), r.rt, rules.Desc, r.mLogger)
	rg.appendRules(rules.Forward, rules.Reverse, r.tm.Transport(rules.Forward.NextTransportID()))
	// we put raw rg so it can be accessible to the router when handshake packets come in
	r.rgsRaw[rules.Desc] = rg
	r.mx.Unlock()

	if nsConf.Initiator {
		if err := rg.sendHandshake(true); err != nil {
			r.logger.WithError(err).Errorf("Failed to send handshake from route group (%s): %v, closing...",
				&rules.Desc, err)
			if err := rg.Close(); err != nil {
				r.logger.WithError(err).Errorf("Failed to close route group (%s): %v", &rules.Desc, err)
			}

			return nil, fmt.Errorf("sendHandshake (%s): %w", &rules.Desc, err)
		}
	}

	ctx, cancel := context.WithTimeout(context.Background(), handshakeAwaitTimeout)
	defer cancel()

	select {
	case <-rg.handshakeProcessed:
	case <-ctx.Done():
		// remote should send handshake packet during initialization,
		// if no packet received during timeout interval, we're dealing
		// with the old visor
		rg.handshakeProcessedOnce.Do(func() {
			rg.encrypt = false
			close(rg.handshakeProcessed)
		})
	}

	if !nsConf.Initiator {
		if err := rg.sendHandshake(true); err != nil {
			r.logger.WithError(err).Errorf("Failed to send handshake from route group (%s): %v, closing...",
				&rules.Desc, err)
			if err := rg.Close(); err != nil {
				r.logger.WithError(err).Errorf("Failed to close route group (%s): %v", &rules.Desc, err)
			}

			return nil, fmt.Errorf("sendHandshake (%s): %w", &rules.Desc, err)
		}
	}

	if ok && nrg != nil {
		// if already functioning wrapped rg exists, we safely close it here
		r.logger.Debugf("Noise route group with desc %s already exists, closing the old one and replacing...", &rules.Desc)

		if err := nrg.Close(); err != nil {
			r.logger.Errorf("Error closing already existing noise route group: %v", err)
		}

		r.logger.Debugf("Successfully closed old noise route group")
	}

	if rg.encrypt {
		// wrapping rg with noise
		wrappedRG, err := network.EncryptConn(nsConf, rg)
		if err != nil {
			r.logger.WithError(err).Errorf("Failed to wrap route group (%s): %v, closing...", &rules.Desc, err)
			if err := rg.Close(); err != nil {
				r.logger.WithError(err).Errorf("Failed to close route group (%s): %v", &rules.Desc, err)
			}

			return nil, fmt.Errorf("WrapConn (%s): %w", &rules.Desc, err)
		}

		nrg = &NoiseRouteGroup{
			rg:   rg,
			Conn: wrappedRG,
		}
	} else {
		nrg = &NoiseRouteGroup{
			rg:   rg,
			Conn: rg,
		}
	}

	r.mx.Lock()
	// put ready nrg and remove raw rg, we won't need it anymore
	r.rgsNs[rules.Desc] = nrg
	delete(r.rgsRaw, rules.Desc)
	r.mx.Unlock()

	return nrg, nil
}

func (r *router) handleTransportPacket(ctx context.Context, packet routing.Packet) error {
	switch packet.Type() {
	case routing.DataPacket, routing.HandshakePacket:
		return r.handleDataHandshakePacket(ctx, packet)
	case routing.ClosePacket:
		return r.handleClosePacket(ctx, packet)
	case routing.KeepAlivePacket:
		return r.handleKeepAlivePacket(ctx, packet)
<<<<<<< HEAD
	case routing.PingPacket:
		return r.handlePingPacket(ctx, packet)
	case routing.PongPacket:
		return r.handlePongPacket(ctx, packet)
=======
	case routing.NetworkProbePacket:
		return r.handleNetworkProbePacket(ctx, packet)
	case routing.ErrorPacket:
		return r.handleErrorPacket(ctx, packet)
>>>>>>> 8495e20b
	default:
		return ErrUnknownPacketType
	}
}

func (r *router) handleDataHandshakePacket(ctx context.Context, packet routing.Packet) error {
	rule, err := r.GetRule(packet.RouteID())
	if err != nil {
		return err
	}
	log := r.logger.WithField("func", "router.handleDataHandshakePacket")
	if rt := rule.Type(); rt == routing.RuleForward || rt == routing.RuleIntermediary {
		log.Tracef("Handling packet of type %s with route ID %d and next ID %d", packet.Type(),
			packet.RouteID(), rule.NextRouteID())
		return r.forwardPacket(ctx, packet, rule)
	}

	log.Tracef("Handling packet of type %s with route ID %d", packet.Type(), packet.RouteID())

	desc := rule.RouteDescriptor()
	nrg, ok := r.noiseRouteGroup(desc)

	log.Tracef("Handling packet with descriptor %s", &desc)

	if ok {
		if nrg == nil {
			return errors.New("noiseRouteGroup is nil")
		}

		// in this case we have already initialized nrg and may use it straightforward
		log.Tracef("Got new remote packet with size %d and route ID %d. Using rule: %s",
			len(packet.Payload()), packet.RouteID(), rule)

		return nrg.handlePacket(packet)
	}

	// we don't have nrg for this packet. it's either handshake message or
	// we don't have route for this one completely

	rg, ok := r.initializingRouteGroup(desc)
	if !ok {
		// no route, just return error
		log.Tracef("Descriptor not found for rule with type %s, descriptor: %s", rule.Type(), &desc)
		return errors.New("route descriptor does not exist")
	}

	if rg == nil {
		return errors.New("initializing RouteGroup is nil")
	}

	// handshake packet, handling with the raw rg
	log.Tracef("Got new remote packet with size %d and route ID %d. Using rule: %s",
		len(packet.Payload()), packet.RouteID(), rule)

	return rg.handlePacket(packet)
}

func (r *router) handleClosePacket(ctx context.Context, packet routing.Packet) error {
	routeID := packet.RouteID()

	log := r.logger.WithField("func", "router.handleClosePacket")
	log.Tracef("Received close packet for route ID %v", routeID)

	rule, err := r.GetRule(routeID)
	if err != nil {
		return err
	}

	if rule.Type() == routing.RuleReverse {
		log.Tracef("Handling packet of type %s with route ID %d", packet.Type(), packet.RouteID())
	} else {
		log.Tracef("Handling packet of type %s with route ID %d and next ID %d", packet.Type(),
			packet.RouteID(), rule.NextRouteID())
	}

	defer func() {
		routeIDs := []routing.RouteID{routeID}
		r.rt.DelRules(routeIDs)
	}()

	if t := rule.Type(); t == routing.RuleIntermediary {
		log.Traceln("Handling intermediary close packet")
		return r.forwardPacket(ctx, packet, rule)
	}

	desc := rule.RouteDescriptor()
	nrg, ok := r.noiseRouteGroup(desc)

	log.Tracef("Handling close packet with descriptor %s", &desc)

	if !ok {
		log.Tracef("Descriptor not found for rule with type %s, descriptor: %s", rule.Type(), &desc)
		return errors.New("route descriptor does not exist")
	}

	defer r.removeNoiseRouteGroup(desc)

	if nrg == nil {
		return errors.New("noiseRouteGroup is nil")
	}

	log.Tracef("Got new remote close packet with size %d and route ID %d. Using rule: %s",
		len(packet.Payload()), packet.RouteID(), rule)

	closeCode := routing.CloseCode(packet.Payload()[0])

	if nrg.isClosed() {
		return io.ErrClosedPipe
	}

	if err := nrg.handlePacket(packet); err != nil {
		return fmt.Errorf("error handling close packet with code %d by noise route group with descriptor %s: %v",
			closeCode, &desc, err)
	}

	return nil
}

func (r *router) handleKeepAlivePacket(ctx context.Context, packet routing.Packet) error {
	routeID := packet.RouteID()

	log := r.logger.WithField("func", "router.handleKeepAlivePacket")
	log.Tracef("Received keepalive packet for route ID %v", routeID)

	rule, err := r.GetRule(routeID)
	if err != nil {
		return err
	}

	if rule.Type() == routing.RuleReverse {
		log.Tracef("Handling packet of type %s with route ID %d", packet.Type(), packet.RouteID())
	} else {
		log.Tracef("Handling packet of type %s with route ID %d and next ID %d", packet.Type(),
			packet.RouteID(), rule.NextRouteID())
	}

	// propagate packet only for intermediary rule. forward rule workflow doesn't get here,
	// consume rules should be omitted, activity is already updated
	if t := rule.Type(); t == routing.RuleIntermediary {
		log.Traceln("Handling intermediary keep-alive packet")
		return r.forwardPacket(ctx, packet, rule)
	}

	log.Tracef("Route ID %v found, updated activity", routeID)

	return nil
}

func (r *router) handlePingPacket(ctx context.Context, packet routing.Packet) error {
	rule, err := r.GetRule(packet.RouteID())
	if err != nil {
		return err
	}
	log := r.logger.WithField("func", "router.handlePingPacket")

	if rt := rule.Type(); rt == routing.RuleForward || rt == routing.RuleIntermediary {
		log.Tracef("Handling packet of type %s with route ID %d and next ID %d", packet.Type(),
			packet.RouteID(), rule.NextRouteID())
		return r.forwardPacket(ctx, packet, rule)
	}

	log.Tracef("Handling packet of type %s with route ID %d", packet.Type(), packet.RouteID())

	desc := rule.RouteDescriptor()
	nrg, ok := r.noiseRouteGroup(desc)

	log.Tracef("Handling packet with descriptor %s", &desc)

	if ok {
		if nrg == nil {
			return errors.New("noiseRouteGroup is nil")
		}

		// in this case we have already initialized nrg and may use it straightforward
		log.Tracef("Got new remote packet with size %d and route ID %d. Using rule: %s",
			len(packet.Payload()), packet.RouteID(), rule)

		return nrg.handlePacket(packet)
	}

	// we don't have nrg for this packet. it's either handshake message or
	// we don't have route for this one completely

	rg, ok := r.initializingRouteGroup(desc)
	if !ok {
		// no route, just return error
		log.Tracef("Descriptor not found for rule with type %s, descriptor: %s", rule.Type(), &desc)
		return errors.New("route descriptor does not exist")
	}

	if rg == nil {
		return errors.New("initializing RouteGroup is nil")
	}

	// handshake packet, handling with the raw rg
	log.Tracef("Got new remote packet with size %d and route ID %d. Using rule: %s",
		len(packet.Payload()), packet.RouteID(), rule)

	return rg.handlePacket(packet)
}

func (r *router) handlePongPacket(ctx context.Context, packet routing.Packet) error {
	rule, err := r.GetRule(packet.RouteID())
	if err != nil {
		return err
	}
	log := r.logger.WithField("func", "router.handlePongPacket")

	if rt := rule.Type(); rt == routing.RuleForward || rt == routing.RuleIntermediary {
		log.Tracef("Handling packet of type %s with route ID %d and next ID %d", packet.Type(),
			packet.RouteID(), rule.NextRouteID())
		return r.forwardPacket(ctx, packet, rule)
	}

	log.Tracef("Handling packet of type %s with route ID %d", packet.Type(), packet.RouteID())

	desc := rule.RouteDescriptor()
	nrg, ok := r.noiseRouteGroup(desc)

	log.Tracef("Handling packet with descriptor %s", &desc)

	if ok {
		if nrg == nil {
			return errors.New("noiseRouteGroup is nil")
		}

		// in this case we have already initialized nrg and may use it straightforward
		log.Tracef("Got new remote packet with size %d and route ID %d. Using rule: %s",
			len(packet.Payload()), packet.RouteID(), rule)

		return nrg.handlePacket(packet)
	}

	// we don't have nrg for this packet. it's either handshake message or
	// we don't have route for this one completely

	rg, ok := r.initializingRouteGroup(desc)
	if !ok {
		// no route, just return error
		log.Tracef("Descriptor not found for rule with type %s, descriptor: %s", rule.Type(), &desc)
		return errors.New("route descriptor does not exist")
	}

	if rg == nil {
		return errors.New("initializing RouteGroup is nil")
	}

	// handshake packet, handling with the raw rg
	log.Tracef("Got new remote packet with size %d and route ID %d. Using rule: %s",
		len(packet.Payload()), packet.RouteID(), rule)

	return rg.handlePacket(packet)
}

func (r *router) handleErrorPacket(ctx context.Context, packet routing.Packet) error {
	rule, err := r.GetRule(packet.RouteID())
	if err != nil {
		return err
	}
	log := r.logger.WithField("func", "router.handleErrorPacket")
	if rt := rule.Type(); rt == routing.RuleForward || rt == routing.RuleIntermediary {
		log.Tracef("Handling packet of type %s with route ID %d and next ID %d", packet.Type(),
			packet.RouteID(), rule.NextRouteID())
		return r.forwardPacket(ctx, packet, rule)
	}

	log.Tracef("Handling packet of type %s with route ID %d", packet.Type(), packet.RouteID())

	desc := rule.RouteDescriptor()
	nrg, ok := r.noiseRouteGroup(desc)

	log.Tracef("Handling packet with descriptor %s", &desc)

	if ok {
		if nrg == nil {
			return errors.New("noiseRouteGroup is nil")
		}

		// in this case we have already initialized nrg and may use it straightforward
		log.Tracef("Got new remote packet with size %d and route ID %d. Using rule: %s",
			len(packet.Payload()), packet.RouteID(), rule)

		return nrg.handlePacket(packet)
	}

	// we don't have nrg for this packet and we don't have route for this one completely

	rg, ok := r.initializingRouteGroup(desc)
	if !ok {
		// no route, just return error
		log.Tracef("Descriptor not found for rule with type %s, descriptor: %s", rule.Type(), &desc)
		return errors.New("route descriptor does not exist")
	}

	if rg == nil {
		return errors.New("initializing RouteGroup is nil")
	}

	// handshake packet, handling with the raw rg
	log.Tracef("Got new remote packet with size %d and route ID %d. Using rule: %s",
		len(packet.Payload()), packet.RouteID(), rule)

	return rg.handlePacket(packet)
}

// GetRule gets routing rule.
func (r *router) GetRule(routeID routing.RouteID) (routing.Rule, error) {
	rule, err := r.rt.Rule(routeID)
	if err != nil {
		return nil, fmt.Errorf("routing table: %w", err)
	}

	if rule == nil {
		return nil, errors.New("unknown RouteID")
	}

	// TODO(evanlinjin): This is a workaround for ensuring the read-in rule is of the correct size.
	// Sometimes it is not, causing a segfault later down the line.
	if len(rule) < routing.RuleHeaderSize {
		return nil, errors.New("corrupted rule")
	}

	return rule, nil
}

// UpdateRuleActivity updates routing rule activity
func (r *router) UpdateRuleActivity(routeID routing.RouteID) error {
	err := r.rt.UpdateActivity(routeID)
	if err != nil {
		return fmt.Errorf("error updating activity for route ID %d: %w", routeID, err)
	}

	return nil
}

// Close safely stops Router.
func (r *router) Close() error {
	if r == nil {
		return nil
	}

	r.logger.Debug("Closing all App connections and RouteGroups")
	r.once.Do(func() {
		close(r.done)
		r.mx.Lock()
		close(r.accept)
		r.mx.Unlock()
	})
	if err := r.sl.Close(); err != nil {
		r.logger.WithError(err).Warnf("closing route_manager returned error")
		return err
	}

	return nil
}

func (r *router) forwardPacket(ctx context.Context, packet routing.Packet, rule routing.Rule) error {
	tp := r.tm.Transport(rule.NextTransportID())
	if tp == nil {
		return errors.New("unknown transport")
	}

	var p routing.Packet

	switch packet.Type() {
	case routing.DataPacket:
		var err error

		p, err = routing.MakeDataPacket(rule.NextRouteID(), packet.Payload())
		if err != nil {
			return err
		}
	case routing.HandshakePacket:
		b := int(packet[routing.PacketPayloadOffset])
		supportEncryptionVal := true
		if b == 0 {
			supportEncryptionVal = false
		}
		p = routing.MakeHandshakePacket(rule.NextRouteID(), supportEncryptionVal)
	case routing.KeepAlivePacket:
		p = routing.MakeKeepAlivePacket(rule.NextRouteID())
	case routing.ClosePacket:
		p = routing.MakeClosePacket(rule.NextRouteID(), routing.CloseCode(packet.Payload()[0]))
<<<<<<< HEAD
	case routing.PingPacket:
		timestamp := int64(binary.BigEndian.Uint64(packet[routing.PacketPayloadOffset:]))
		throughput := int64(binary.BigEndian.Uint64(packet[routing.PacketPayloadOffset+8:]))
		p = routing.MakePingPacket(rule.NextRouteID(), timestamp, throughput)
	case routing.PongPacket:
		timestamp := int64(binary.BigEndian.Uint64(packet[routing.PacketPayloadOffset:]))
		p = routing.MakePongPacket(rule.NextRouteID(), timestamp)
=======
	case routing.ErrorPacket:
		var err error

		p, err = routing.MakeErrorPacket(rule.NextRouteID(), packet.Payload())
		if err != nil {
			return err
		}
>>>>>>> 8495e20b
	default:
		return fmt.Errorf("packet of type %s can't be forwarded", packet.Type())
	}

	if err := tp.WritePacket(ctx, p); err != nil {
		return err
	}

	// successfully forwarded packet, may update the rule activity now
	if err := r.UpdateRuleActivity(rule.KeyRouteID()); err != nil {
		r.logger.Errorf("Failed to update activity for rule with route ID %d: %v", rule.KeyRouteID(), err)
	}

	r.logger.Debugf("Forwarded packet via Transport %s using rule %d", rule.NextTransportID(), rule.KeyRouteID())

	return nil
}

// RemoveRouteDescriptor removes route group rule.
func (r *router) RemoveRouteDescriptor(desc routing.RouteDescriptor) {
	rules := r.rt.AllRules()
	for _, rule := range rules {
		if rule.Type() != routing.RuleReverse {
			continue
		}

		rd := rule.RouteDescriptor()
		if rd.DstPK() == desc.DstPK() && rd.DstPort() == desc.DstPort() && rd.SrcPort() == desc.SrcPort() {
			r.rt.DelRules([]routing.RouteID{rule.KeyRouteID()})
			return
		}
	}
}

func (r *router) fetchBestRoutes(src, dst cipher.PubKey, opts *DialOptions) (fwd, rev []routing.Hop, err error) {
	// TODO: use opts
	if opts == nil {
		opts = DefaultDialOptions() // nolint
	}

	r.logger.Debugf("Requesting new routes from %s to %s", src, dst)

	timer := time.NewTimer(retryDuration)
	defer timer.Stop()

	forward := [2]cipher.PubKey{src, dst}
	backward := [2]cipher.PubKey{dst, src}

fetchRoutesAgain:
	ctx := context.Background()

	paths, err := r.conf.RouteFinder.FindRoutes(ctx, []routing.PathEdges{forward, backward},
		&rfclient.RouteOptions{MinHops: r.conf.MinHops, MaxHops: r.conf.MaxHops})

	if err == rfclient.ErrTransportNotFound {
		return nil, nil, err
	}

	if err != nil {
		select {
		case <-timer.C:
			return nil, nil, err
		default:
			time.Sleep(retryInterval)
			goto fetchRoutesAgain
		}
	}

	r.logger.Debugf("Found routes Forward: %s. Reverse %s", paths[forward], paths[backward])

	return paths[forward][0], paths[backward][0], nil
}

// SetupIsTrusted checks if setup node is trusted.
func (r *router) SetupIsTrusted(sPK cipher.PubKey) bool {
	_, ok := r.trustedVisors[sPK]
	return ok
}

// Saves `rules` to the routing table.
func (r *router) SaveRoutingRules(rules ...routing.Rule) error {
	for _, rule := range rules {
		if err := r.rt.SaveRule(rule); err != nil {
			r.logger.WithError(err).Error("Error saving rule to routing table")
			return fmt.Errorf("routing table: %w", err)
		}

		r.logger.Debugf("Save new Routing Rule with ID %d %s", rule.KeyRouteID(), rule)
	}

	return nil
}

func (r *router) ReserveKeys(n int) ([]routing.RouteID, error) {
	ids, err := r.rt.ReserveKeys(n)
	if err != nil {
		r.logger.WithError(err).Error("Error reserving IDs")
	}

	return ids, err
}

func (r *router) popNoiseRouteGroup(desc routing.RouteDescriptor) (*NoiseRouteGroup, bool) {
	r.mx.Lock()
	defer r.mx.Unlock()

	nrg, ok := r.rgsNs[desc]
	if !ok {
		return nil, false
	}

	delete(r.rgsNs, desc)

	return nrg, true
}

func (r *router) noiseRouteGroup(desc routing.RouteDescriptor) (*NoiseRouteGroup, bool) {
	r.mx.Lock()
	defer r.mx.Unlock()

	nrg, ok := r.rgsNs[desc]

	return nrg, ok
}

func (r *router) initializingRouteGroup(desc routing.RouteDescriptor) (*RouteGroup, bool) {
	r.mx.Lock()
	defer r.mx.Unlock()

	rg, ok := r.rgsRaw[desc]

	return rg, ok
}

func (r *router) removeNoiseRouteGroup(desc routing.RouteDescriptor) {
	r.mx.Lock()
	defer r.mx.Unlock()

	delete(r.rgsNs, desc)
}

func (r *router) IntroduceRules(rules routing.EdgeRules) error {
	select {
	case <-r.done:
		return io.ErrClosedPipe
	default:
		r.mx.Lock()
		defer r.mx.Unlock()

		select {
		case r.accept <- rules:
			return nil
		case <-r.done:
			return io.ErrClosedPipe
		}
	}
}

// RoutesCount returns count of the routes stored within the routing table.
func (r *router) RoutesCount() int {
	return r.rt.Count()
}

// Rules gets all the rules stored within the routing table.
func (r *router) Rules() []routing.Rule {
	return r.rt.AllRules()
}

// Rule fetches rule by the route `id`.
func (r *router) Rule(id routing.RouteID) (routing.Rule, error) {
	return r.rt.Rule(id)
}

// SaveRule stores the `rule` within the routing table.
func (r *router) SaveRule(rule routing.Rule) error {
	return r.rt.SaveRule(rule)
}

// DelRules removes rules associated with `ids` from the routing table.
func (r *router) DelRules(ids []routing.RouteID) {
	rules := make([]routing.Rule, 0, len(ids))
	for _, id := range ids {
		rule, err := r.rt.Rule(id)
		if err != nil {
			r.logger.WithError(err).Errorf("Failed to get rule with ID %d on rule removal", id)
			continue
		}

		rules = append(rules, rule)
	}

	r.rt.DelRules(ids)

	for _, rule := range rules {
		r.removeRouteGroupOfRule(rule)
	}
}

func (r *router) rulesGCLoop() {
	ticker := time.NewTicker(r.conf.RulesGCInterval)
	defer ticker.Stop()

	for {
		select {
		case <-r.done:
			return
		case <-ticker.C:
			r.rulesGC()
		}
	}
}

func (r *router) rulesGC() {
	log := r.logger.WithField("func", "router.rulesGC")

	removedRules := r.rt.CollectGarbage()
	if len(removedRules) > 0 {
		log.WithField("rules_count", len(removedRules)).
			Debug("Removed rules.")
	}

	for _, rule := range removedRules {
		r.removeRouteGroupOfRule(rule)
	}
}

func (r *router) removeRouteGroupOfRule(rule routing.Rule) {
	log := r.logger.
		WithField("func", "router.removeRouteGroupOfRule").
		WithField("rule_type", rule.Type().String()).
		WithField("rule_keyRtID", rule.KeyRouteID())

	// we need to process only consume rules, cause we don't
	// really care about the other ones, other rules removal
	// doesn't affect our work here
	if rule.Type() != routing.RuleReverse {
		log.Debug("Nothing to be done")
		return
	}

	rDesc := rule.RouteDescriptor()
	log.WithField("rt_desc", rDesc.String()).
		Debug("Closing noise route group associated with rule...")

	nrg, ok := r.popNoiseRouteGroup(rDesc)
	if !ok {
		log.Debug("No noise route group associated with expired rule. Nothing to be done.")
		return
	}
	if nrg.isClosed() {
		log.Debug("Noise route group already closed. Nothing to be done.")
		return
	}
	if err := nrg.Close(); err != nil {
		log.WithError(err).Error("Failed to close noise route group.")
		return
	}
	log.Debug("Noise route group closed.")
}

func (r *router) checkIfTransportAvailable() (ok bool) {
	r.tm.WalkTransports(func(tp *transport.ManagedTransport) bool {
		ok = true
		return ok
	})
	return ok
}<|MERGE_RESOLUTION|>--- conflicted
+++ resolved
@@ -530,17 +530,12 @@
 		return r.handleClosePacket(ctx, packet)
 	case routing.KeepAlivePacket:
 		return r.handleKeepAlivePacket(ctx, packet)
-<<<<<<< HEAD
 	case routing.PingPacket:
 		return r.handlePingPacket(ctx, packet)
 	case routing.PongPacket:
 		return r.handlePongPacket(ctx, packet)
-=======
-	case routing.NetworkProbePacket:
-		return r.handleNetworkProbePacket(ctx, packet)
 	case routing.ErrorPacket:
 		return r.handleErrorPacket(ctx, packet)
->>>>>>> 8495e20b
 	default:
 		return ErrUnknownPacketType
 	}
@@ -924,7 +919,6 @@
 		p = routing.MakeKeepAlivePacket(rule.NextRouteID())
 	case routing.ClosePacket:
 		p = routing.MakeClosePacket(rule.NextRouteID(), routing.CloseCode(packet.Payload()[0]))
-<<<<<<< HEAD
 	case routing.PingPacket:
 		timestamp := int64(binary.BigEndian.Uint64(packet[routing.PacketPayloadOffset:]))
 		throughput := int64(binary.BigEndian.Uint64(packet[routing.PacketPayloadOffset+8:]))
@@ -932,7 +926,6 @@
 	case routing.PongPacket:
 		timestamp := int64(binary.BigEndian.Uint64(packet[routing.PacketPayloadOffset:]))
 		p = routing.MakePongPacket(rule.NextRouteID(), timestamp)
-=======
 	case routing.ErrorPacket:
 		var err error
 
@@ -940,7 +933,6 @@
 		if err != nil {
 			return err
 		}
->>>>>>> 8495e20b
 	default:
 		return fmt.Errorf("packet of type %s can't be forwarded", packet.Type())
 	}
