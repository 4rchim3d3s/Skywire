// Package router implements package router for skywire visor.
package router

import (
	"context"
	"encoding/binary"
	"errors"
	"fmt"
	"io"
	"net"
	"net/rpc"
	"sync"
	"time"

	"github.com/skycoin/dmsg"
	"github.com/skycoin/dmsg/cipher"
	"github.com/skycoin/dmsg/noise"
	"github.com/skycoin/skycoin/src/util/logging"

	"github.com/skycoin/skywire/pkg/routefinder/rfclient"
	"github.com/skycoin/skywire/pkg/routing"
	"github.com/skycoin/skywire/pkg/setup/setupclient"
	"github.com/skycoin/skywire/pkg/skyenv"
	"github.com/skycoin/skywire/pkg/transport"
	"github.com/skycoin/skywire/pkg/transport/network"
)

//go:generate mockery -name Router -case underscore -inpkg

const (
	// DefaultRouteKeepAlive is the default expiration interval for routes
	DefaultRouteKeepAlive = 30 * time.Second
	// DefaultRulesGCInterval is the default duration for garbage collection of routing rules.
	DefaultRulesGCInterval = 5 * time.Second
	acceptSize             = 1024

	handshakeAwaitTimeout = 2 * time.Second

	maxHops       = 50
	retryDuration = 2 * time.Second
	retryInterval = 500 * time.Millisecond
)

var (
	// ErrUnknownPacketType is returned when packet type is unknown.
	ErrUnknownPacketType = errors.New("unknown packet type")

	// ErrRemoteEmptyPK occurs when the specified remote public key is empty.
	ErrRemoteEmptyPK = errors.New("empty remote public key")

	// ErrNoTransportFound is returned when not even one transport is found.
	ErrNoTransportFound = errors.New("no transport found")
)

// RouteSetupHook is an alias for a function that takes remote public key
// and a reference to transport manager in order to setup i.e:
// 1. If the remote is either available stcpr or sudph, establish the transport to the remote and then continue with the route creation process.
// 2. If neither of these direct transports is available, check if automatic transports are currently active. If they are continue with route creation.
// 3. If none of the first two checks was successful, establish a dmsg transport and then continue with route creation.
type RouteSetupHook func(cipher.PubKey, *transport.Manager) error

// Config configures Router.
type Config struct {
	Logger           *logging.Logger
	MasterLogger     *logging.MasterLogger
	PubKey           cipher.PubKey
	SecKey           cipher.SecKey
	TransportManager *transport.Manager
	RouteFinder      rfclient.Client
	RouteGroupDialer setupclient.RouteGroupDialer
	SetupNodes       []cipher.PubKey
	RulesGCInterval  time.Duration
	MinHops          uint16
	MaxHops          uint16
}

// SetDefaults sets default values for certain empty values.
func (c *Config) SetDefaults() {
	if c.Logger == nil {
		c.Logger = logging.MustGetLogger("router")
	}

	if c.RouteGroupDialer == nil {
		c.RouteGroupDialer = setupclient.NewSetupNodeDialer()
	}

	if c.RulesGCInterval <= 0 {
		c.RulesGCInterval = DefaultRulesGCInterval
	}

	if c.MaxHops == 0 {
		c.MaxHops = maxHops
	}
}

// DialOptions describes dial options.
type DialOptions struct {
	MinForwardRts int
	MaxForwardRts int
	MinConsumeRts int
	MaxConsumeRts int
}

// DefaultDialOptions returns default dial options.
// Used by default if nil is passed as options.
func DefaultDialOptions() *DialOptions {
	return &DialOptions{
		MinForwardRts: 1,
		MaxForwardRts: 1,
		MinConsumeRts: 1,
		MaxConsumeRts: 1,
	}
}

// Router is responsible for creating and keeping track of routes.
// Internally, it uses the routing table, route finder client and setup client.
type Router interface {
	io.Closer

	// DialRoutes dials to a given visor of 'rPK'.
	// 'lPort'/'rPort' specifies the local/remote ports respectively.
	// A nil 'opts' input results in a value of '1' for all DialOptions fields.
	// A single call to DialRoutes should perform the following:
	// - Find routes via RouteFinder (in one call).
	// - Setup routes via SetupNode (in one call).
	// - Save to routing.Table and internal RouteGroup map.
	// - Return RouteGroup if successful.
	DialRoutes(ctx context.Context, rPK cipher.PubKey, lPort, rPort routing.Port, opts *DialOptions) (net.Conn, error)

	// AcceptRoutes should block until we receive an AddRules packet from SetupNode
	// that contains ConsumeRule(s) or ForwardRule(s).
	// Then the following should happen:
	// - Save to routing.Table and internal RouteGroup map.
	// - Return the RoutingGroup.
	AcceptRoutes(context.Context) (net.Conn, error)
	SaveRoutingRules(rules ...routing.Rule) error
	ReserveKeys(n int) ([]routing.RouteID, error)
	IntroduceRules(rules routing.EdgeRules) error
	Serve(context.Context) error
	SetupIsTrusted(cipher.PubKey) bool

	// Routing table related methods
	RoutesCount() int
	Rules() []routing.Rule
	Rule(routing.RouteID) (routing.Rule, error)
	SaveRule(routing.Rule) error
	DelRules([]routing.RouteID)
}

// Router implements visor.PacketRouter. It manages routing table by
// communicating with setup nodes, forward packets according to local
// rules and manages route groups for apps.
type router struct {
	mx               sync.Mutex
	conf             *Config
	logger           *logging.Logger
	mLogger          *logging.MasterLogger
	sl               *dmsg.Listener
	dmsgC            *dmsg.Client
	trustedVisors    map[cipher.PubKey]struct{}
	tm               *transport.Manager
	rt               routing.Table
	rgsNs            map[routing.RouteDescriptor]*NoiseRouteGroup // Noise-wrapped route groups to push incoming reads from transports.
	rgsRaw           map[routing.RouteDescriptor]*RouteGroup      // Not-yet-noise-wrapped route groups. when one of these gets wrapped, it gets removed from here
	rpcSrv           *rpc.Server
	accept           chan routing.EdgeRules
	done             chan struct{}
	once             sync.Once
	routeSetupHookMu sync.Mutex
	routeSetupHooks  []RouteSetupHook // see RouteSetupHook description
}

// New constructs a new Router.
func New(dmsgC *dmsg.Client, config *Config, routeSetupHooks []RouteSetupHook) (Router, error) {
	config.SetDefaults()

	sl, err := dmsgC.Listen(skyenv.DmsgAwaitSetupPort)
	if err != nil {
		return nil, err
	}

	trustedVisors := make(map[cipher.PubKey]struct{})
	for _, node := range config.SetupNodes {
		trustedVisors[node] = struct{}{}
	}

	if routeSetupHooks == nil {
		routeSetupHooks = []RouteSetupHook{}
	}

	r := &router{
		conf:            config,
		logger:          config.Logger,
		mLogger:         config.MasterLogger,
		tm:              config.TransportManager,
		rt:              routing.NewTable(),
		sl:              sl,
		dmsgC:           dmsgC,
		rgsNs:           make(map[routing.RouteDescriptor]*NoiseRouteGroup),
		rgsRaw:          make(map[routing.RouteDescriptor]*RouteGroup),
		rpcSrv:          rpc.NewServer(),
		accept:          make(chan routing.EdgeRules, acceptSize),
		done:            make(chan struct{}),
		trustedVisors:   trustedVisors,
		routeSetupHooks: routeSetupHooks,
	}

	go r.rulesGCLoop()

	if err := r.rpcSrv.Register(NewRPCGateway(r, config.MasterLogger)); err != nil {
		return nil, fmt.Errorf("failed to register RPC server")
	}

	return r, nil
}

// RegisterSetupHooks takes variadic RouteSetupHook to add to router's setup functions
// currently not in use
func (r *router) RegisterSetupHooks(rshooks ...RouteSetupHook) {
	r.routeSetupHookMu.Lock()
	r.routeSetupHooks = append(r.routeSetupHooks, rshooks...)
	r.routeSetupHookMu.Unlock()
}

// DialRoutes dials to a given visor of 'rPK'.
// 'lPort'/'rPort' specifies the local/remote ports respectively.
// A nil 'opts' input results in a value of '1' for all DialOptions fields.
// A single call to DialRoutes should perform the following:
// - Find routes via RouteFinder (in one call).
// - Setup routes via SetupNode (in one call).
// - Save to routing.Table and internal RouteGroup map.
// - Return RouteGroup if successful.
func (r *router) DialRoutes(
	ctx context.Context,
	rPK cipher.PubKey,
	lPort, rPort routing.Port,
	opts *DialOptions,
) (net.Conn, error) {

	if rPK.Null() {
		err := ErrRemoteEmptyPK
		r.logger.WithError(err).Error("Failed to dial routes.")
		return nil, fmt.Errorf("failed to dial routes: %w", err)
	}

	lPK := r.conf.PubKey
	forwardDesc := routing.NewRouteDescriptor(lPK, rPK, lPort, rPort)

	r.routeSetupHookMu.Lock()
	defer r.routeSetupHookMu.Unlock()
	if len(r.routeSetupHooks) != 0 {
		for _, rsf := range r.routeSetupHooks {
			if err := rsf(rPK, r.tm); err != nil {
				return nil, err
			}
		}
	}

	// check if transports are available
	ok := r.checkIfTransportAvalailable()
	if !ok {
		return nil, ErrNoTransportFound
	}

	forwardPath, reversePath, err := r.fetchBestRoutes(lPK, rPK, opts)
	if err != nil {
		return nil, fmt.Errorf("route finder: %w", err)
	}

	req := routing.BidirectionalRoute{
		Desc:      forwardDesc,
		KeepAlive: DefaultRouteKeepAlive,
		Forward:   forwardPath,
		Reverse:   reversePath,
	}

	rules, err := r.conf.RouteGroupDialer.Dial(ctx, r.logger, r.dmsgC, r.conf.SetupNodes, req)
	if err != nil {
		r.logger.WithError(err).Error("Error dialing route group")
		return nil, err
	}

	if err := r.SaveRoutingRules(rules.Forward, rules.Reverse); err != nil {
		r.logger.WithError(err).Error("Error saving routing rules")
		return nil, err
	}

	nsConf := noise.Config{
		LocalPK:   r.conf.PubKey,
		LocalSK:   r.conf.SecKey,
		RemotePK:  rPK,
		Initiator: true,
	}

	nrg, err := r.saveRouteGroupRules(rules, nsConf)
	if err != nil {
		return nil, fmt.Errorf("saveRouteGroupRules: %w", err)
	}

	nrg.rg.startOffServiceLoops()

	r.logger.Infof("Created new routes to %s on port %d", rPK, lPort)

	return nrg, nil
}

// AcceptRoutes should block until we receive an AddRules packet from SetupNode
// that contains ConsumeRule(s) or ForwardRule(s).
// Then the following should happen:
// - Save to routing.Table and internal RouteGroup map.
// - Return the RoutingGroup.
func (r *router) AcceptRoutes(ctx context.Context) (net.Conn, error) {
	var (
		rules routing.EdgeRules
		ok    bool
	)

	select {
	case <-ctx.Done():
		return nil, ctx.Err()
	case rules, ok = <-r.accept:
	}

	if !ok {
		err := &net.OpError{
			Op:     "accept",
			Net:    "skynet",
			Source: nil,
			Err:    errors.New("use of closed network connection"),
		}

		return nil, err
	}

	if err := r.SaveRoutingRules(rules.Forward, rules.Reverse); err != nil {
		return nil, fmt.Errorf("SaveRoutingRules: %w", err)
	}

	nsConf := noise.Config{
		LocalPK:   r.conf.PubKey,
		LocalSK:   r.conf.SecKey,
		RemotePK:  rules.Desc.SrcPK(),
		Initiator: false,
	}

	nrg, err := r.saveRouteGroupRules(rules, nsConf)
	if err != nil {
		return nil, fmt.Errorf("saveRouteGroupRules: %w", err)
	}

	nrg.rg.startOffServiceLoops()

	return nrg, nil
}

// Serve starts transport listening loop.
func (r *router) Serve(ctx context.Context) error {
	r.logger.Info("Starting router")

	go r.serveTransportManager(ctx)

	go r.serveSetup()

	return nil
}

func (r *router) serveTransportManager(ctx context.Context) {
	for {
		packet, err := r.tm.ReadPacket()
		if err != nil {
			if err == transport.ErrNotServing {
				r.logger.WithError(err).Info("Stopped reading packets")
				return
			}

			r.logger.WithError(err).Error("Stopped reading packets due to unexpected error.")
			return
		}

		if err := r.handleTransportPacket(ctx, packet); err != nil {
			if err == transport.ErrNotServing {
				r.logger.WithError(err).Warnf("Stopped serving Transport.")
				return
			}

			r.logger.Warnf("Failed to handle transport frame: %v", err)
		}
	}
}

func (r *router) serveSetup() {
	for {
		conn, err := r.sl.AcceptStream()
		if err != nil {
			log := r.logger.WithError(err)
			if errors.Is(err, dmsg.ErrEntityClosed) {
				log.Info("Setup client stopped serving.")
				return
			}
			log.Error("Setup client stopped serving due to unexpected error.")
			return
		}

		remotePK := conn.RawRemoteAddr().PK
		if !r.SetupIsTrusted(remotePK) {
			r.logger.Warnf("closing conn from untrusted setup node: %v", conn.Close())
			continue
		}

		r.logger.Infof("handling setup request: setupPK(%s)", remotePK)

		go r.rpcSrv.ServeConn(conn)
	}
}

func (r *router) saveRouteGroupRules(rules routing.EdgeRules, nsConf noise.Config) (*NoiseRouteGroup, error) {
	r.logger.Infof("Saving route group rules with desc: %s", &rules.Desc)

	// When route group is wrapped with noise, it's put into `nrgs`. but before that,
	// in the process of wrapping we still need to use this route group to handle
	// handshake packets. so we keep these not-yet wrapped rgs in the `rgsRaw`
	// until they get wrapped with noise

	r.mx.Lock()

	// first ensure that this rg is not being wrapped with noise right now
	if _, ok := r.rgsRaw[rules.Desc]; ok {
		r.mx.Unlock()
		r.logger.Warnf("Desc %s already reserved, skipping...", rules.Desc)
		return nil, fmt.Errorf("noise route group with desc %s already being initialized", &rules.Desc)
	}

	// we need to close currently existing wrapped rg if there's one
	nrg, ok := r.rgsNs[rules.Desc]

	r.logger.Infof("Creating new route group rule with desc: %s", &rules.Desc)
<<<<<<< HEAD
	rg := NewRouteGroup(DefaultRouteGroupConfig(), r.rt, rules.Desc, nil)
=======
	rg := NewRouteGroup(DefaultRouteGroupConfig(), r.rt, rules.Desc, r.mLogger)
>>>>>>> 3fc606a8
	rg.appendRules(rules.Forward, rules.Reverse, r.tm.Transport(rules.Forward.NextTransportID()))
	// we put raw rg so it can be accessible to the router when handshake packets come in
	r.rgsRaw[rules.Desc] = rg
	r.mx.Unlock()

	if nsConf.Initiator {
		if err := rg.sendHandshake(true); err != nil {
			r.logger.WithError(err).Errorf("Failed to send handshake from route group (%s): %v, closing...",
				&rules.Desc, err)
			if err := rg.Close(); err != nil {
				r.logger.WithError(err).Errorf("Failed to close route group (%s): %v", &rules.Desc, err)
			}

			return nil, fmt.Errorf("sendHandshake (%s): %w", &rules.Desc, err)
		}
	}

	ctx, cancel := context.WithTimeout(context.Background(), handshakeAwaitTimeout)
	defer cancel()

	select {
	case <-rg.handshakeProcessed:
	case <-ctx.Done():
		// remote should send handshake packet during initialization,
		// if no packet received during timeout interval, we're dealing
		// with the old visor
		rg.handshakeProcessedOnce.Do(func() {
			rg.encrypt = false
			close(rg.handshakeProcessed)
		})
	}

	if !nsConf.Initiator {
		if err := rg.sendHandshake(true); err != nil {
			r.logger.WithError(err).Errorf("Failed to send handshake from route group (%s): %v, closing...",
				&rules.Desc, err)
			if err := rg.Close(); err != nil {
				r.logger.WithError(err).Errorf("Failed to close route group (%s): %v", &rules.Desc, err)
			}

			return nil, fmt.Errorf("sendHandshake (%s): %w", &rules.Desc, err)
		}
	}

	if ok && nrg != nil {
		// if already functioning wrapped rg exists, we safely close it here
		r.logger.Infof("Noise route group with desc %s already exists, closing the old one and replacing...", &rules.Desc)

		if err := nrg.Close(); err != nil {
			r.logger.Errorf("Error closing already existing noise route group: %v", err)
		}

		r.logger.Debugf("Successfully closed old noise route group")
	}

	if rg.encrypt {
		// wrapping rg with noise
		wrappedRG, err := network.EncryptConn(nsConf, rg)
		if err != nil {
			r.logger.WithError(err).Errorf("Failed to wrap route group (%s): %v, closing...", &rules.Desc, err)
			if err := rg.Close(); err != nil {
				r.logger.WithError(err).Errorf("Failed to close route group (%s): %v", &rules.Desc, err)
			}

			return nil, fmt.Errorf("WrapConn (%s): %w", &rules.Desc, err)
		}

		nrg = &NoiseRouteGroup{
			rg:   rg,
			Conn: wrappedRG,
		}
	} else {
		nrg = &NoiseRouteGroup{
			rg:   rg,
			Conn: rg,
		}
	}

	r.mx.Lock()
	// put ready nrg and remove raw rg, we won't need it anymore
	r.rgsNs[rules.Desc] = nrg
	delete(r.rgsRaw, rules.Desc)
	r.mx.Unlock()

	return nrg, nil
}

func (r *router) handleTransportPacket(ctx context.Context, packet routing.Packet) error {
	switch packet.Type() {
	case routing.DataPacket, routing.HandshakePacket:
		return r.handleDataHandshakePacket(ctx, packet)
	case routing.ClosePacket:
		return r.handleClosePacket(ctx, packet)
	case routing.KeepAlivePacket:
		return r.handleKeepAlivePacket(ctx, packet)
	case routing.NetworkProbePacket:
		return r.handleNetworkProbePacket(ctx, packet)
	default:
		return ErrUnknownPacketType
	}
}

func (r *router) handleDataHandshakePacket(ctx context.Context, packet routing.Packet) error {
	rule, err := r.GetRule(packet.RouteID())
	if err != nil {
		return err
	}

	if rt := rule.Type(); rt == routing.RuleForward || rt == routing.RuleIntermediary {
		r.logger.Debugf("Handling packet of type %s with route ID %d and next ID %d", packet.Type(),
			packet.RouteID(), rule.NextRouteID())
		return r.forwardPacket(ctx, packet, rule)
	}

	r.logger.Debugf("Handling packet of type %s with route ID %d", packet.Type(), packet.RouteID())

	desc := rule.RouteDescriptor()
	nrg, ok := r.noiseRouteGroup(desc)

	r.logger.Debugf("Handling packet with descriptor %s", &desc)

	if ok {
		if nrg == nil {
			return errors.New("noiseRouteGroup is nil")
		}

		// in this case we have already initialized nrg and may use it straightforward
		r.logger.Debugf("Got new remote packet with size %d and route ID %d. Using rule: %s",
			len(packet.Payload()), packet.RouteID(), rule)

		return nrg.handlePacket(packet)
	}

	// we don't have nrg for this packet. it's either handshake message or
	// we don't have route for this one completely

	rg, ok := r.initializingRouteGroup(desc)
	if !ok {
		// no route, just return error
		r.logger.Infof("Descriptor not found for rule with type %s, descriptor: %s", rule.Type(), &desc)
		return errors.New("route descriptor does not exist")
	}

	if rg == nil {
		return errors.New("initializing RouteGroup is nil")
	}

	// handshake packet, handling with the raw rg
	r.logger.Debugf("Got new remote packet with size %d and route ID %d. Using rule: %s",
		len(packet.Payload()), packet.RouteID(), rule)

	return rg.handlePacket(packet)
}

func (r *router) handleClosePacket(ctx context.Context, packet routing.Packet) error {
	routeID := packet.RouteID()

	r.logger.Debugf("Received close packet for route ID %v", routeID)

	rule, err := r.GetRule(routeID)
	if err != nil {
		return err
	}

	if rule.Type() == routing.RuleReverse {
		r.logger.Debugf("Handling packet of type %s with route ID %d", packet.Type(), packet.RouteID())
	} else {
		r.logger.Debugf("Handling packet of type %s with route ID %d and next ID %d", packet.Type(),
			packet.RouteID(), rule.NextRouteID())
	}

	defer func() {
		routeIDs := []routing.RouteID{routeID}
		r.rt.DelRules(routeIDs)
	}()

	if t := rule.Type(); t == routing.RuleIntermediary {
		r.logger.Debugln("Handling intermediary close packet")
		return r.forwardPacket(ctx, packet, rule)
	}

	desc := rule.RouteDescriptor()
	nrg, ok := r.noiseRouteGroup(desc)

	r.logger.Debugf("Handling close packet with descriptor %s", &desc)

	if !ok {
		r.logger.Infof("Descriptor not found for rule with type %s, descriptor: %s", rule.Type(), &desc)
		return errors.New("route descriptor does not exist")
	}

	defer r.removeNoiseRouteGroup(desc)

	if nrg == nil {
		return errors.New("noiseRouteGroup is nil")
	}

	r.logger.Debugf("Got new remote close packet with size %d and route ID %d. Using rule: %s",
		len(packet.Payload()), packet.RouteID(), rule)

	closeCode := routing.CloseCode(packet.Payload()[0])

	if nrg.isClosed() {
		return io.ErrClosedPipe
	}

	if err := nrg.handlePacket(packet); err != nil {
		return fmt.Errorf("error handling close packet with code %d by noise route group with descriptor %s: %v",
			closeCode, &desc, err)
	}

	return nil
}

func (r *router) handleNetworkProbePacket(ctx context.Context, packet routing.Packet) error {
	rule, err := r.GetRule(packet.RouteID())
	if err != nil {
		return err
	}

	if rt := rule.Type(); rt == routing.RuleForward || rt == routing.RuleIntermediary {
		r.logger.Debugf("Handling packet of type %s with route ID %d and next ID %d", packet.Type(),
			packet.RouteID(), rule.NextRouteID())
		return r.forwardPacket(ctx, packet, rule)
	}

	r.logger.Debugf("Handling packet of type %s with route ID %d", packet.Type(), packet.RouteID())

	desc := rule.RouteDescriptor()
	nrg, ok := r.noiseRouteGroup(desc)

	r.logger.Debugf("Handling packet with descriptor %s", &desc)

	if ok {
		if nrg == nil {
			return errors.New("noiseRouteGroup is nil")
		}

		// in this case we have already initialized nrg and may use it straightforward
		r.logger.Debugf("Got new remote packet with size %d and route ID %d. Using rule: %s",
			len(packet.Payload()), packet.RouteID(), rule)

		return nrg.handlePacket(packet)
	}

	// we don't have nrg for this packet. it's either handshake message or
	// we don't have route for this one completely

	rg, ok := r.initializingRouteGroup(desc)
	if !ok {
		// no route, just return error
		r.logger.Infof("Descriptor not found for rule with type %s, descriptor: %s", rule.Type(), &desc)
		return errors.New("route descriptor does not exist")
	}

	if rg == nil {
		return errors.New("initializing RouteGroup is nil")
	}

	// handshake packet, handling with the raw rg
	r.logger.Debugf("Got new remote packet with size %d and route ID %d. Using rule: %s",
		len(packet.Payload()), packet.RouteID(), rule)

	return rg.handlePacket(packet)
}

func (r *router) handleKeepAlivePacket(ctx context.Context, packet routing.Packet) error {
	routeID := packet.RouteID()

	r.logger.Debugf("Received keepalive packet for route ID %v", routeID)

	rule, err := r.GetRule(routeID)
	if err != nil {
		return err
	}

	if rule.Type() == routing.RuleReverse {
		r.logger.Debugf("Handling packet of type %s with route ID %d", packet.Type(), packet.RouteID())
	} else {
		r.logger.Debugf("Handling packet of type %s with route ID %d and next ID %d", packet.Type(),
			packet.RouteID(), rule.NextRouteID())
	}

	// propagate packet only for intermediary rule. forward rule workflow doesn't get here,
	// consume rules should be omitted, activity is already updated
	if t := rule.Type(); t == routing.RuleIntermediary {
		r.logger.Debugln("Handling intermediary keep-alive packet")
		return r.forwardPacket(ctx, packet, rule)
	}

	r.logger.Debugf("Route ID %v found, updated activity", routeID)

	return nil
}

// GetRule gets routing rule.
func (r *router) GetRule(routeID routing.RouteID) (routing.Rule, error) {
	rule, err := r.rt.Rule(routeID)
	if err != nil {
		return nil, fmt.Errorf("routing table: %w", err)
	}

	if rule == nil {
		return nil, errors.New("unknown RouteID")
	}

	// TODO(evanlinjin): This is a workaround for ensuring the read-in rule is of the correct size.
	// Sometimes it is not, causing a segfault later down the line.
	if len(rule) < routing.RuleHeaderSize {
		return nil, errors.New("corrupted rule")
	}

	return rule, nil
}

// UpdateRuleActivity updates routing rule activity
func (r *router) UpdateRuleActivity(routeID routing.RouteID) error {
	err := r.rt.UpdateActivity(routeID)
	if err != nil {
		return fmt.Errorf("error updating activity for route ID %d: %w", routeID, err)
	}

	return nil
}

// Close safely stops Router.
func (r *router) Close() error {
	if r == nil {
		return nil
	}

	r.logger.Info("Closing all App connections and RouteGroups")

	r.once.Do(func() {
		close(r.done)
		r.mx.Lock()
		close(r.accept)
		r.mx.Unlock()
	})
	if err := r.sl.Close(); err != nil {
		r.logger.WithError(err).Warnf("closing route_manager returned error")
		return err
	}

	return nil
}

func (r *router) forwardPacket(ctx context.Context, packet routing.Packet, rule routing.Rule) error {
	tp := r.tm.Transport(rule.NextTransportID())
	if tp == nil {
		return errors.New("unknown transport")
	}

	var p routing.Packet

	switch packet.Type() {
	case routing.DataPacket:
		var err error

		p, err = routing.MakeDataPacket(rule.NextRouteID(), packet.Payload())
		if err != nil {
			return err
		}
	case routing.HandshakePacket:
		b := int(packet[routing.PacketPayloadOffset])
		supportEncryptionVal := true
		if b == 0 {
			supportEncryptionVal = false
		}
		p = routing.MakeHandshakePacket(rule.NextRouteID(), supportEncryptionVal)
	case routing.NetworkProbePacket:
		timestamp := int64(binary.BigEndian.Uint64(packet[routing.PacketPayloadOffset:]))
		throughput := int64(binary.BigEndian.Uint64(packet[routing.PacketPayloadOffset+8:]))
		p = routing.MakeNetworkProbePacket(rule.NextRouteID(), timestamp, throughput)
	case routing.KeepAlivePacket:
		p = routing.MakeKeepAlivePacket(rule.NextRouteID())
	case routing.ClosePacket:
		p = routing.MakeClosePacket(rule.NextRouteID(), routing.CloseCode(packet.Payload()[0]))
	default:
		return fmt.Errorf("packet of type %s can't be forwarded", packet.Type())
	}

	if err := tp.WritePacket(ctx, p); err != nil {
		return err
	}

	// successfully forwarded packet, may update the rule activity now
	if err := r.UpdateRuleActivity(rule.KeyRouteID()); err != nil {
		r.logger.Errorf("Failed to update activity for rule with route ID %d: %v", rule.KeyRouteID(), err)
	}

	r.logger.Debugf("Forwarded packet via Transport %s using rule %d", rule.NextTransportID(), rule.KeyRouteID())

	return nil
}

// RemoveRouteDescriptor removes route group rule.
func (r *router) RemoveRouteDescriptor(desc routing.RouteDescriptor) {
	rules := r.rt.AllRules()
	for _, rule := range rules {
		if rule.Type() != routing.RuleReverse {
			continue
		}

		rd := rule.RouteDescriptor()
		if rd.DstPK() == desc.DstPK() && rd.DstPort() == desc.DstPort() && rd.SrcPort() == desc.SrcPort() {
			r.rt.DelRules([]routing.RouteID{rule.KeyRouteID()})
			return
		}
	}
}

func (r *router) fetchBestRoutes(src, dst cipher.PubKey, opts *DialOptions) (fwd, rev []routing.Hop, err error) {
	// TODO: use opts
	if opts == nil {
		opts = DefaultDialOptions() // nolint
	}

	r.logger.Infof("Requesting new routes from %s to %s", src, dst)

	timer := time.NewTimer(retryDuration)
	defer timer.Stop()

	forward := [2]cipher.PubKey{src, dst}
	backward := [2]cipher.PubKey{dst, src}

fetchRoutesAgain:
	ctx := context.Background()

	paths, err := r.conf.RouteFinder.FindRoutes(ctx, []routing.PathEdges{forward, backward},
		&rfclient.RouteOptions{MinHops: r.conf.MinHops, MaxHops: r.conf.MaxHops})

	if err == rfclient.ErrTransportNotFound {
		return nil, nil, err
	}

	if err != nil {
		select {
		case <-timer.C:
			return nil, nil, err
		default:
			time.Sleep(retryInterval)
			goto fetchRoutesAgain
		}
	}

	r.logger.Infof("Found routes Forward: %s. Reverse %s", paths[forward], paths[backward])

	return paths[forward][0], paths[backward][0], nil
}

// SetupIsTrusted checks if setup node is trusted.
func (r *router) SetupIsTrusted(sPK cipher.PubKey) bool {
	_, ok := r.trustedVisors[sPK]
	return ok
}

// Saves `rules` to the routing table.
func (r *router) SaveRoutingRules(rules ...routing.Rule) error {
	for _, rule := range rules {
		if err := r.rt.SaveRule(rule); err != nil {
			r.logger.WithError(err).Error("Error saving rule to routing table")
			return fmt.Errorf("routing table: %w", err)
		}

		r.logger.Infof("Save new Routing Rule with ID %d %s", rule.KeyRouteID(), rule)
	}

	return nil
}

func (r *router) ReserveKeys(n int) ([]routing.RouteID, error) {
	ids, err := r.rt.ReserveKeys(n)
	if err != nil {
		r.logger.WithError(err).Error("Error reserving IDs")
	}

	return ids, err
}

func (r *router) popNoiseRouteGroup(desc routing.RouteDescriptor) (*NoiseRouteGroup, bool) {
	r.mx.Lock()
	defer r.mx.Unlock()

	nrg, ok := r.rgsNs[desc]
	if !ok {
		return nil, false
	}

	delete(r.rgsNs, desc)

	return nrg, true
}

func (r *router) noiseRouteGroup(desc routing.RouteDescriptor) (*NoiseRouteGroup, bool) {
	r.mx.Lock()
	defer r.mx.Unlock()

	nrg, ok := r.rgsNs[desc]

	return nrg, ok
}

func (r *router) initializingRouteGroup(desc routing.RouteDescriptor) (*RouteGroup, bool) {
	r.mx.Lock()
	defer r.mx.Unlock()

	rg, ok := r.rgsRaw[desc]

	return rg, ok
}

func (r *router) removeNoiseRouteGroup(desc routing.RouteDescriptor) {
	r.mx.Lock()
	defer r.mx.Unlock()

	delete(r.rgsNs, desc)
}

func (r *router) IntroduceRules(rules routing.EdgeRules) error {
	select {
	case <-r.done:
		return io.ErrClosedPipe
	default:
		r.mx.Lock()
		defer r.mx.Unlock()

		select {
		case r.accept <- rules:
			return nil
		case <-r.done:
			return io.ErrClosedPipe
		}
	}
}

// RoutesCount returns count of the routes stored within the routing table.
func (r *router) RoutesCount() int {
	return r.rt.Count()
}

// Rules gets all the rules stored within the routing table.
func (r *router) Rules() []routing.Rule {
	return r.rt.AllRules()
}

// Rule fetches rule by the route `id`.
func (r *router) Rule(id routing.RouteID) (routing.Rule, error) {
	return r.rt.Rule(id)
}

// SaveRule stores the `rule` within the routing table.
func (r *router) SaveRule(rule routing.Rule) error {
	return r.rt.SaveRule(rule)
}

// DelRules removes rules associated with `ids` from the routing table.
func (r *router) DelRules(ids []routing.RouteID) {
	rules := make([]routing.Rule, 0, len(ids))
	for _, id := range ids {
		rule, err := r.rt.Rule(id)
		if err != nil {
			r.logger.WithError(err).Errorf("Failed to get rule with ID %d on rule removal", id)
			continue
		}

		rules = append(rules, rule)
	}

	r.rt.DelRules(ids)

	for _, rule := range rules {
		r.removeRouteGroupOfRule(rule)
	}
}

func (r *router) rulesGCLoop() {
	ticker := time.NewTicker(r.conf.RulesGCInterval)
	defer ticker.Stop()

	for {
		select {
		case <-r.done:
			return
		case <-ticker.C:
			r.rulesGC()
		}
	}
}

func (r *router) rulesGC() {
	log := r.logger.WithField("func", "router.rulesGC")

	removedRules := r.rt.CollectGarbage()
	log.WithField("rules_count", len(removedRules)).
		Debug("Removed rules.")

	for _, rule := range removedRules {
		r.removeRouteGroupOfRule(rule)
	}
}

func (r *router) removeRouteGroupOfRule(rule routing.Rule) {
	log := r.logger.
		WithField("func", "router.removeRouteGroupOfRule").
		WithField("rule_type", rule.Type().String()).
		WithField("rule_keyRtID", rule.KeyRouteID())

	// we need to process only consume rules, cause we don't
	// really care about the other ones, other rules removal
	// doesn't affect our work here
	if rule.Type() != routing.RuleReverse {
		log.
			WithField("func", "removeRouteGroupOfRule").
			WithField("rule", rule.Type().String()).
			Debug("Nothing to be done")

		return
	}

	rDesc := rule.RouteDescriptor()
	log.WithField("rt_desc", rDesc.String()).
		Debug("Closing noise route group associated with rule...")

	nrg, ok := r.popNoiseRouteGroup(rDesc)
	if !ok {
		log.Debug("No noise route group associated with expired rule. Nothing to be done.")
		return
	}
	if nrg.isClosed() {
		log.Debug("Noise route group already closed. Nothing to be done.")
		return
	}
	if err := nrg.Close(); err != nil {
		log.WithError(err).Error("Failed to close noise route group.")
		return
	}
	log.Debug("Noise route group closed.")
}

func (r *router) checkIfTransportAvalailable() (ok bool) {
	r.tm.WalkTransports(func(tp *transport.ManagedTransport) bool {
		ok = true
		return ok
	})
	return ok
}<|MERGE_RESOLUTION|>--- conflicted
+++ resolved
@@ -434,11 +434,7 @@
 	nrg, ok := r.rgsNs[rules.Desc]
 
 	r.logger.Infof("Creating new route group rule with desc: %s", &rules.Desc)
-<<<<<<< HEAD
-	rg := NewRouteGroup(DefaultRouteGroupConfig(), r.rt, rules.Desc, nil)
-=======
 	rg := NewRouteGroup(DefaultRouteGroupConfig(), r.rt, rules.Desc, r.mLogger)
->>>>>>> 3fc606a8
 	rg.appendRules(rules.Forward, rules.Reverse, r.tm.Transport(rules.Forward.NextTransportID()))
 	// we put raw rg so it can be accessible to the router when handshake packets come in
 	r.rgsRaw[rules.Desc] = rg
