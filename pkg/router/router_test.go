package router

import (
	"context"
	"encoding/json"
	"errors"
	"net"
	"os"
	"testing"
	"time"

	"github.com/sirupsen/logrus"
	"github.com/skycoin/dmsg"
	"github.com/skycoin/dmsg/cipher"
	"github.com/skycoin/skycoin/src/util/logging"
	"github.com/stretchr/testify/assert"
	"github.com/stretchr/testify/require"

	"github.com/skycoin/skywire/internal/testhelpers"
	"github.com/skycoin/skywire/pkg/app"
	routeFinder "github.com/skycoin/skywire/pkg/route-finder/client"
	"github.com/skycoin/skywire/pkg/routing"
	"github.com/skycoin/skywire/pkg/setup"
	"github.com/skycoin/skywire/pkg/transport"
)

func TestMain(m *testing.M) {
	loggingLevel, ok := os.LookupEnv("TEST_LOGGING_LEVEL")
	if ok {
		lvl, err := logging.LevelFromString(loggingLevel)
		if err != nil {
			log.Fatal(err)
		}
		logging.SetLevel(lvl)
	} else {
		logging.SetLevel(logrus.TraceLevel)
	}
	os.Exit(m.Run())
}

<<<<<<< HEAD
func TestRouterForwarding(t *testing.T) {
	client := transport.NewDiscoveryMock()
	logStore := transport.InMemoryTransportLogStore()

	pk1, sk1 := cipher.GenerateKeyPair()
	pk2, sk2 := cipher.GenerateKeyPair()
	pk3, sk3 := cipher.GenerateKeyPair()

	c1 := &transport.ManagerConfig{PubKey: pk1, SecKey: sk1, DiscoveryClient: client, LogStore: logStore}
	c2 := &transport.ManagerConfig{PubKey: pk2, SecKey: sk2, DiscoveryClient: client, LogStore: logStore}
	c3 := &transport.ManagerConfig{PubKey: pk3, SecKey: sk3, DiscoveryClient: client, LogStore: logStore}

	f1, f2 := transport.NewMockFactoryPair(pk1, pk2)
	f3, f4 := transport.NewMockFactoryPair(pk2, pk3)
	f3.SetType("mock2")
	f4.SetType("mock2")

	m1, err := transport.NewManager(c1, f1)
	require.NoError(t, err)

	m2, err := transport.NewManager(c2, f2, f3)
	require.NoError(t, err)

	m3, err := transport.NewManager(c3, f4)
	require.NoError(t, err)

	rt := routing.InMemoryRoutingTable()
	conf := &Config{
		Logger:           logging.MustGetLogger("router"),
		PubKey:           pk2,
		SecKey:           sk2,
		TransportManager: m2,
		RoutingTable:     rt,
	}
	r := New(conf)
	errCh := make(chan error)
	go func() {
		errCh <- r.Serve(context.TODO())
	}()

	tr1, err := m1.CreateDataTransport(context.TODO(), pk2, "mock", true)
	require.NoError(t, err)

	tr3, err := m3.CreateDataTransport(context.TODO(), pk2, "mock2", true)
	require.NoError(t, err)

	rule := routing.ForwardRule(time.Now().Add(time.Hour), 4, tr3.Entry.ID, 1)
	routeID, err := rt.AddRule(rule)
	require.NoError(t, err)

	time.Sleep(100 * time.Millisecond)

	_, err = tr1.Write(routing.MakePacket(routeID, []byte("foo")))
	require.NoError(t, err)

	packet := make(routing.Packet, 9)
	_, err = tr3.Read(packet)

	require.NoError(t, err)
	assert.Equal(t, uint16(3), packet.Size())
	assert.Equal(t, routing.RouteID(4), packet.RouteID())
	assert.Equal(t, []byte("foo"), packet.Payload())

	require.NoError(t, m1.Close())
	require.NoError(t, m3.Close())

	time.Sleep(100 * time.Millisecond)

	require.NoError(t, r.Close())
	require.NoError(t, <-errCh)
}
=======
// TODO(evanlinjin): Fix test.
//func TestRouterForwarding(t *testing.T) {
//	client := transport.NewDiscoveryMock()
//	logStore := transport.InMemoryTransportLogStore()
//
//	pk1, sk1 := cipher.GenerateKeyPair()
//	pk2, sk2 := cipher.GenerateKeyPair()
//	pk3, sk3 := cipher.GenerateKeyPair()
//
//	c1 := &transport.ManagerConfig{PubKey: pk1, SecKey: sk1, DiscoveryClient: client, LogStore: logStore}
//	c2 := &transport.ManagerConfig{PubKey: pk2, SecKey: sk2, DiscoveryClient: client, LogStore: logStore}
//	c3 := &transport.ManagerConfig{PubKey: pk3, SecKey: sk3, DiscoveryClient: client, LogStore: logStore}
//
//	f1, f2 := transport.NewMockFactoryPair(pk1, pk2)
//	f3, f4 := transport.NewMockFactoryPair(pk2, pk3)
//	f3.SetType("mock2")
//	f4.SetType("mock2")
//
//	m1, err := transport.NewManager(c1, nil, f1)
//	require.NoError(t, err)
//	go func() { _ = m1.Serve(context.TODO()) }() //nolint:errcheck
//
//	m2, err := transport.NewManager(c2, nil, f2, f3)
//	require.NoError(t, err)
//	go func() { _ = m2.Serve(context.TODO()) }() //nolint:errcheck
//
//	m3, err := transport.NewManager(c3, nil, f4)
//	require.NoError(t, err)
//	go func() { _ = m3.Serve(context.TODO()) }() //nolint:errcheck
//
//	rt := routing.InMemoryRoutingTable()
//	conf := &Config{
//		Logger:           logging.MustGetLogger("router"),
//		PubKey:           pk2,
//		SecKey:           sk2,
//		TransportManager: m2,
//		RoutingTable:     rt,
//	}
//	r := New(conf)
//	errCh := make(chan error)
//	go func() {
//		errCh <- r.Serve(context.TODO())
//	}()
//
//	tr1, err := m1.SaveTransport(context.TODO(), pk2, "mock")
//	require.NoError(t, err)
//
//	tr3, err := m3.SaveTransport(context.TODO(), pk2, "mock2")
//	require.NoError(t, err)
//
//	rule := routing.ForwardRule(time.Now().Add(time.Hour), 4, tr3.Entry.ID)
//	routeID, err := rt.AddRule(rule)
//	require.NoError(t, err)
//
//	time.Sleep(100 * time.Millisecond)
//
//	require.NoError(t, tr1.WritePacket(context.TODO(), routeID, []byte("foo")))
//
//	packet, err := m3.ReadPacket()
//	require.NoError(t, err)
//	assert.Equal(t, uint16(3), packet.Size())
//	assert.Equal(t, routing.RouteID(4), packet.RouteID())
//	assert.Equal(t, []byte("foo"), packet.Payload())
//
//	require.NoError(t, m1.Close())
//	require.NoError(t, m3.Close())
//
//	time.Sleep(100 * time.Millisecond)
//
//	require.NoError(t, r.Close())
//	require.NoError(t, <-errCh)
//}
>>>>>>> 0a21ffc9

func TestRouterAppInit(t *testing.T) {
	client := transport.NewDiscoveryMock()
	logStore := transport.InMemoryTransportLogStore()

	pk1, sk1 := cipher.GenerateKeyPair()
	c1 := &transport.ManagerConfig{PubKey: pk1, SecKey: sk1, DiscoveryClient: client, LogStore: logStore}

	m1, err := transport.NewManager(c1, nil)
	require.NoError(t, err)
	go func() { _ = m1.Serve(context.TODO()) }() //nolint:errcheck

	conf := &Config{
		Logger:           logging.MustGetLogger("routesetup"),
		PubKey:           pk1,
		SecKey:           sk1,
		TransportManager: m1,
	}
	r := New(conf)
	rw, rwIn := net.Pipe()
	errCh := make(chan error, 1)
	go func() {
		errCh <- r.ServeApp(rwIn, 10, &app.Config{AppName: "foo", AppVersion: "0.0.1"})
		close(errCh)
	}()

	proto := app.NewProtocol(rw)
	serveErrCh := make(chan error, 1)
	go func() {
		serveErrCh <- proto.Serve(nil)
	}()

	require.NoError(t, proto.Send(app.FrameInit, &app.Config{AppName: "foo", AppVersion: "0.0.1", ProtocolVersion: "0.0.1"}, nil))
	require.Error(t, proto.Send(app.FrameInit, &app.Config{AppName: "foo1", AppVersion: "0.0.1", ProtocolVersion: "0.0.1"}, nil))

	require.NoError(t, proto.Close())
	require.NoError(t, testhelpers.NoErrorWithinTimeout(serveErrCh))
	require.NoError(t, r.Close())
	require.NoError(t, <-errCh)
}

<<<<<<< HEAD
func TestRouterApp(t *testing.T) {
	client := transport.NewDiscoveryMock()
	logStore := transport.InMemoryTransportLogStore()

	pk1, sk1 := cipher.GenerateKeyPair()
	pk2, sk2 := cipher.GenerateKeyPair()

	c1 := &transport.ManagerConfig{PubKey: pk1, SecKey: sk1, DiscoveryClient: client, LogStore: logStore}
	c2 := &transport.ManagerConfig{PubKey: pk2, SecKey: sk2, DiscoveryClient: client, LogStore: logStore}

	f1, f2 := transport.NewMockFactoryPair(pk1, pk2)
	m1, err := transport.NewManager(c1, f1)
	require.NoError(t, err)

	m2, err := transport.NewManager(c2, f2)
	require.NoError(t, err)

	trServeErrCh := make(chan error, 1)
	go func() {
		trServeErrCh <- m2.Serve(context.TODO())
	}()

	rt := routing.InMemoryRoutingTable()
	conf := &Config{
		Logger:           logging.MustGetLogger("routesetup"),
		PubKey:           pk1,
		SecKey:           sk1,
		TransportManager: m1,
		RoutingTable:     rt,
	}
	r := New(conf)
	errCh := make(chan error)
	go func() {
		errCh <- r.Serve(context.TODO())
	}()

	rw, rwIn := net.Pipe()
	serveAppErrCh := make(chan error, 1)
	go func() {
		serveAppErrCh <- r.ServeApp(rwIn, 6, &app.Config{})
	}()
	proto := app.NewProtocol(rw)
	dataCh := make(chan []byte)
	protoServeErrCh := make(chan error, 1)
	go func() {
		f := func(_ app.Frame, p []byte) (interface{}, error) {
			go func() { dataCh <- p }()
			return nil, nil
		}
		protoServeErrCh <- proto.Serve(f)
	}()

	time.Sleep(100 * time.Millisecond)

	tr, err := m1.CreateDataTransport(context.TODO(), pk2, "mock", true)
	require.NoError(t, err)

	rule := routing.AppRule(time.Now().Add(time.Hour), 4, pk2, 5, 6, 1)
	routeID, err := rt.AddRule(rule)
	require.NoError(t, err)

	raddr := routing.Addr{PubKey: pk2, Port: 5}
	require.NoError(t, r.pm.SetLoop(6, raddr, &loop{tr.Entry.ID, 4}))

	tr2 := m2.Transport(tr.Entry.ID)
	sendErrCh := make(chan error, 1)
	go func() {
		sendErrCh <- proto.Send(app.FrameSend, &app.Packet{Loop: routing.Loop{Local: routing.Addr{Port: 6}, Remote: raddr}, Payload: []byte("bar")}, nil)
	}()

	packet := make(routing.Packet, 9)
	_, err = tr2.Read(packet)
	require.NoError(t, err)
	assert.Equal(t, uint16(3), packet.Size())
	assert.Equal(t, routing.RouteID(4), packet.RouteID())
	assert.Equal(t, []byte("bar"), packet.Payload())

	_, err = tr2.Write(routing.MakePacket(routeID, []byte("foo")))
	require.NoError(t, err)

	time.Sleep(100 * time.Millisecond)

	var aPacket app.Packet
	require.NoError(t, json.Unmarshal(<-dataCh, &aPacket))
	assert.Equal(t, pk2, aPacket.Loop.Remote.PubKey)
	assert.Equal(t, routing.Port(5), aPacket.Loop.Remote.Port)
	assert.Equal(t, routing.Port(6), aPacket.Loop.Local.Port)
	assert.Equal(t, []byte("foo"), aPacket.Payload)

	require.NoError(t, r.Close())
	require.NoError(t, <-errCh)

	require.NoError(t, m2.Close())
	require.NoError(t, testhelpers.NoErrorWithinTimeout(trServeErrCh))
	require.NoError(t, testhelpers.NoErrorWithinTimeout(protoServeErrCh))
	require.NoError(t, testhelpers.NoErrorWithinTimeout(sendErrCh))
	require.NoError(t, testhelpers.NoErrorWithinTimeout(serveAppErrCh))
}
=======
// TODO(evanlinjin): Figure out what this is testing and fix it.
//func TestRouterApp(t *testing.T) {
//	client := transport.NewDiscoveryMock()
//	logStore := transport.InMemoryTransportLogStore()
//
//	pk1, sk1 := cipher.GenerateKeyPair()
//	pk2, sk2 := cipher.GenerateKeyPair()
//
//	c1 := &transport.ManagerConfig{PubKey: pk1, SecKey: sk1, DiscoveryClient: client, LogStore: logStore}
//	c2 := &transport.ManagerConfig{PubKey: pk2, SecKey: sk2, DiscoveryClient: client, LogStore: logStore}
//
//	f1, f2 := transport.NewMockFactoryPair(pk1, pk2)
//
//	m1, err := transport.NewManager(c1, nil, f1)
//	require.NoError(t, err)
//	//go func() {_ = m1.Serve(context.TODO())}()
//
//	m2, err := transport.NewManager(c2, nil, f2)
//	require.NoError(t, err)
//	go func() {_ = m2.Serve(context.TODO())}()
//
//	rt := routing.InMemoryRoutingTable()
//	conf := &Config{
//		Logger:           logging.MustGetLogger("routesetup"),
//		PubKey:           pk1,
//		SecKey:           sk1,
//		TransportManager: m1,
//		RoutingTable:     rt,
//	}
//	r := New(conf)
//	errCh := make(chan error, 1)
//	go func() {
//		errCh <- r.Serve(context.TODO())
//		close(errCh)
//	}()
//
//	rw, rwIn := net.Pipe()
//	serveAppErrCh := make(chan error, 1)
//	go func() {
//		serveAppErrCh <- r.ServeApp(rwIn, 6, &app.Config{})
//		close(serveAppErrCh)
//	}()
//
//	proto := app.NewProtocol(rw)
//	dataCh := make(chan []byte)
//	protoServeErrCh := make(chan error, 1)
//	go func() {
//		f := func(_ app.Frame, p []byte) (interface{}, error) {
//			go func() { dataCh <- p }()
//			return nil, nil
//		}
//		protoServeErrCh <- proto.Serve(f)
//	}()
//
//	time.Sleep(100 * time.Millisecond)
//
//	tr, err := m1.SaveTransport(context.TODO(), pk2, "mock")
//	require.NoError(t, err)
//
//	rule := routing.AppRule(time.Now().Add(time.Hour), 4, pk2, 5, 6)
//	routeID, err := rt.AddRule(rule)
//	require.NoError(t, err)
//
//	raddr := routing.Addr{PubKey: pk2, Port: 5}
//	require.NoError(t, r.pm.SetLoop(6, raddr, &loop{tr.Entry.ID, 4}))
//
//	tr2 := m2.Transport(tr.Entry.ID)
//	sendErrCh := make(chan error, 1)
//	go func() {
//		sendErrCh <- proto.Send(app.FrameSend, &app.Packet{Loop: routing.Loop{Local: routing.Addr{Port: 6}, Remote: raddr}, Payload: []byte("bar")}, nil)
//		close(sendErrCh)
//	}()
//
//	packet, err := m2.ReadPacket()
//	require.NoError(t, err)
//	assert.Equal(t, uint16(3), packet.Size())
//	assert.Equal(t, routing.RouteID(4), packet.RouteID())
//	assert.Equal(t, []byte("bar"), packet.Payload())
//
//	require.NoError(t, tr2.WritePacket(context.TODO(), routeID, []byte("foo")))
//
//	time.Sleep(100 * time.Millisecond)
//
//	var aPacket app.Packet
//	require.NoError(t, json.Unmarshal(<-dataCh, &aPacket))
//	assert.Equal(t, pk2, aPacket.Loop.Remote.PubKey)
//	assert.Equal(t, routing.Port(5), aPacket.Loop.Remote.Port)
//	assert.Equal(t, routing.Port(6), aPacket.Loop.Local.Port)
//	assert.Equal(t, []byte("foo"), aPacket.Payload)
//
//	require.NoError(t, r.Close())
//	require.NoError(t, <-errCh)
//
//	require.NoError(t, m2.Close())
//	require.NoError(t, testhelpers.NoErrorWithinTimeout(protoServeErrCh))
//	require.NoError(t, testhelpers.NoErrorWithinTimeout(sendErrCh))
//	require.NoError(t, testhelpers.NoErrorWithinTimeout(serveAppErrCh))
//}
>>>>>>> 0a21ffc9

func TestRouterLocalApp(t *testing.T) {
	client := transport.NewDiscoveryMock()
	logStore := transport.InMemoryTransportLogStore()

	pk, sk := cipher.GenerateKeyPair()
	m, err := transport.NewManager(&transport.ManagerConfig{PubKey: pk, SecKey: sk, DiscoveryClient: client, LogStore: logStore}, nil)
	require.NoError(t, err)

	conf := &Config{
		Logger:           logging.MustGetLogger("routesetup"),
		PubKey:           pk,
		SecKey:           sk,
		TransportManager: m,
		RoutingTable:     routing.InMemoryRoutingTable(),
	}
	r := New(conf)
	errCh := make(chan error)
	go func() {
		errCh <- r.Serve(context.TODO())
	}()

	rw1, rw1In := net.Pipe()
	serveAppErr1Ch := make(chan error, 1)
	go func() {
		serveAppErr1Ch <- r.ServeApp(rw1In, 5, &app.Config{})
	}()
	proto1 := app.NewProtocol(rw1)
	protoServeErr1Ch := make(chan error, 1)
	go func() {
		protoServeErr1Ch <- proto1.Serve(nil)
	}()

	rw2, rw2In := net.Pipe()
	serveAppErr2Ch := make(chan error, 1)
	go func() {
		serveAppErr2Ch <- r.ServeApp(rw2In, 6, &app.Config{})
	}()
	proto2 := app.NewProtocol(rw2)
	dataCh := make(chan []byte)
	protoServeErr2Ch := make(chan error, 1)
	go func() {
		f := func(_ app.Frame, p []byte) (interface{}, error) {
			go func() { dataCh <- p }()
			return nil, nil
		}
		protoServeErr2Ch <- proto2.Serve(f)
	}()

	sendErrCh := make(chan error, 1)
	go func() {
		packet := &app.Packet{
			Loop: routing.Loop{Local: routing.Addr{Port: 5}, Remote: routing.Addr{PubKey: pk, Port: 6}}, Payload: []byte("foo"),
		}
		sendErrCh <- proto1.Send(app.FrameSend, packet, nil)
	}()

	time.Sleep(100 * time.Millisecond)

	packet := &app.Packet{}
	require.NoError(t, json.Unmarshal(<-dataCh, packet))
	require.NoError(t, err)
	assert.Equal(t, pk, packet.Loop.Remote.PubKey)
	assert.Equal(t, routing.Port(5), packet.Loop.Remote.Port)
	assert.Equal(t, routing.Port(6), packet.Loop.Local.Port)
	assert.Equal(t, []byte("foo"), packet.Payload)

	require.NoError(t, r.Close())
	require.NoError(t, <-errCh)

	require.NoError(t, testhelpers.NoErrorWithinTimeout(protoServeErr1Ch))
	require.NoError(t, testhelpers.NoErrorWithinTimeout(protoServeErr2Ch))
	require.NoError(t, testhelpers.NoErrorWithinTimeout(sendErrCh))
	require.NoError(t, testhelpers.NoErrorWithinTimeout(serveAppErr1Ch))
	require.NoError(t, testhelpers.NoErrorWithinTimeout(serveAppErr2Ch))
}

func TestRouterSetup(t *testing.T) {
	client := transport.NewDiscoveryMock()
	logStore := transport.InMemoryTransportLogStore()

	pk1, sk1 := cipher.GenerateKeyPair()
	pk2, sk2 := cipher.GenerateKeyPair()

	c1 := &transport.ManagerConfig{PubKey: pk1, SecKey: sk1, DiscoveryClient: client, LogStore: logStore}
	c2 := &transport.ManagerConfig{PubKey: pk2, SecKey: sk2, DiscoveryClient: client, LogStore: logStore}

	f1, f2 := transport.NewMockFactoryPair(pk1, pk2)
	m1, err := transport.NewManager(c1, []cipher.PubKey{pk2}, f1)
	require.NoError(t, err)

	m2, err := transport.NewManager(c2, nil, f2)
	require.NoError(t, err)
	go func() { _ = m2.Serve(context.TODO()) }() //nolint:errcheck

	rt := routing.InMemoryRoutingTable()
	conf := &Config{
		Logger:           logging.MustGetLogger("routesetup"),
		PubKey:           pk1,
		SecKey:           sk1,
		TransportManager: m1,
		RoutingTable:     rt,
		SetupNodes:       []cipher.PubKey{pk2},
	}
	r := New(conf)
	errCh := make(chan error)
	go func() {
		errCh <- r.Serve(context.TODO())
	}()

	tr, err := m2.DialSetupConn(context.TODO(), pk1, "mock")
	require.NoError(t, err)
	trID := transport.MakeTransportID(tr.LocalPK(), tr.RemotePK(), tr.Type())
	sProto := setup.NewSetupProtocol(tr)

	rw1, rwIn1 := net.Pipe()
	serveAppErr1Ch := make(chan error, 1)
	go func() {
		serveAppErr1Ch <- r.ServeApp(rwIn1, 2, &app.Config{})
	}()
	appProto1 := app.NewProtocol(rw1)
	dataCh := make(chan []byte)
	protoServeErr1Ch := make(chan error, 1)
	go func() {
		f := func(_ app.Frame, p []byte) (interface{}, error) {
			go func() { dataCh <- p }()
			return nil, nil
		}
		protoServeErr1Ch <- appProto1.Serve(f)
	}()

	rw2, rwIn2 := net.Pipe()
	serveAppErr2Ch := make(chan error, 1)
	go func() {
		serveAppErr2Ch <- r.ServeApp(rwIn2, 4, &app.Config{})
	}()
	appProto2 := app.NewProtocol(rw2)
	protoServeErr2Ch := make(chan error, 1)
	go func() {
		f := func(_ app.Frame, p []byte) (interface{}, error) {
			go func() { dataCh <- p }()
			return nil, nil
		}
		protoServeErr2Ch <- appProto2.Serve(f)
	}()

	var routeID routing.RouteID
	t.Run("add rule", func(t *testing.T) {
<<<<<<< HEAD
		routeID, err = setup.RequestRouteID(sProto)
		require.NoError(t, err)

		err = setup.AddRule(sProto, routing.ForwardRule(time.Now().Add(time.Hour), 2, trID, routeID))
=======
		routeID, err = setup.AddRule(context.TODO(), sProto, routing.ForwardRule(time.Now().Add(time.Hour), 2, trID))
>>>>>>> 0a21ffc9
		require.NoError(t, err)

		rule, err := rt.Rule(routeID)
		require.NoError(t, err)
		assert.Equal(t, routing.RouteID(2), rule.RouteID())
		assert.Equal(t, trID, rule.TransportID())
	})

	t.Run("confirm loop - responder", func(t *testing.T) {
<<<<<<< HEAD
		appRouteID, err := setup.RequestRouteID(sProto)
		require.NoError(t, err)

		err = setup.AddRule(sProto, routing.AppRule(time.Now().Add(time.Hour), 0, pk2, 1, 2, appRouteID))
=======
		appRouteID, err := setup.AddRule(context.TODO(), sProto, routing.AppRule(time.Now().Add(time.Hour), 0, pk2, 1, 2))
>>>>>>> 0a21ffc9
		require.NoError(t, err)

		err = setup.ConfirmLoop(context.TODO(), sProto, routing.LoopData{
			Loop: routing.Loop{
				Remote: routing.Addr{
					PubKey: pk2,
					Port:   1,
				},
				Local: routing.Addr{
					Port: 2,
				},
			},
			RouteID: routeID,
		})
		require.NoError(t, err)

		rule, err := rt.Rule(appRouteID)
		require.NoError(t, err)
		assert.Equal(t, routeID, rule.RouteID())
		_, err = r.pm.Get(2)
		require.NoError(t, err)
		loop, err := r.pm.GetLoop(2, routing.Addr{PubKey: pk2, Port: 1})
		require.NoError(t, err)
		require.NotNil(t, loop)
		assert.Equal(t, trID, loop.trID)
		assert.Equal(t, routing.RouteID(2), loop.routeID)

		var addrs [2]routing.Addr
		require.NoError(t, json.Unmarshal(<-dataCh, &addrs))
		require.NoError(t, err)
		assert.Equal(t, pk1, addrs[0].PubKey)
		assert.Equal(t, routing.Port(2), addrs[0].Port)
		assert.Equal(t, pk2, addrs[1].PubKey)
		assert.Equal(t, routing.Port(1), addrs[1].Port)
	})

	t.Run("confirm loop - initiator", func(t *testing.T) {
		time.Sleep(100 * time.Millisecond)

		require.NoError(t, r.pm.SetLoop(4, routing.Addr{PubKey: pk2, Port: 3}, &loop{}))

<<<<<<< HEAD
		appRouteID, err := setup.RequestRouteID(sProto)
		require.NoError(t, err)

		err = setup.AddRule(sProto, routing.AppRule(time.Now().Add(time.Hour), 0, pk2, 3, 4, appRouteID))
=======
		appRouteID, err := setup.AddRule(context.TODO(), sProto, routing.AppRule(time.Now().Add(time.Hour), 0, pk2, 3, 4))
>>>>>>> 0a21ffc9
		require.NoError(t, err)

		err = setup.ConfirmLoop(context.TODO(), sProto, routing.LoopData{
			Loop: routing.Loop{
				Remote: routing.Addr{
					PubKey: pk2,
					Port:   3,
				},
				Local: routing.Addr{
					Port: 4,
				},
			},
			RouteID: routeID,
		})
		require.NoError(t, err)

		rule, err := rt.Rule(appRouteID)
		require.NoError(t, err)
		assert.Equal(t, routeID, rule.RouteID())
		l, err := r.pm.GetLoop(2, routing.Addr{PubKey: pk2, Port: 1})
		require.NoError(t, err)
		require.NotNil(t, l)
		assert.Equal(t, trID, l.trID)
		assert.Equal(t, routing.RouteID(2), l.routeID)

		var addrs [2]routing.Addr
		require.NoError(t, json.Unmarshal(<-dataCh, &addrs))
		require.NoError(t, err)
		assert.Equal(t, pk1, addrs[0].PubKey)
		assert.Equal(t, routing.Port(4), addrs[0].Port)
		assert.Equal(t, pk2, addrs[1].PubKey)
		assert.Equal(t, routing.Port(3), addrs[1].Port)
	})

	t.Run("loop closed", func(t *testing.T) {
		rule, err := rt.Rule(3)
		require.NoError(t, err)
		require.NotNil(t, rule)
		assert.Equal(t, routing.RuleApp, rule.Type())

		require.NoError(t, setup.LoopClosed(context.TODO(), sProto, routing.LoopData{
			Loop: routing.Loop{
				Remote: routing.Addr{
					PubKey: pk2,
					Port:   3,
				},
				Local: routing.Addr{
					Port: 4,
				},
			},
		}))
		time.Sleep(100 * time.Millisecond)

		_, err = r.pm.GetLoop(4, routing.Addr{PubKey: pk2, Port: 3})
		require.Error(t, err)
		_, err = r.pm.Get(4)
		require.NoError(t, err)

		rule, err = rt.Rule(3)
		require.NoError(t, err)
		require.Nil(t, rule)
	})

	t.Run("delete rule", func(t *testing.T) {
		require.NoError(t, setup.DeleteRule(context.TODO(), sProto, routeID))

		rule, err := rt.Rule(routeID)
		require.NoError(t, err)
		assert.Nil(t, rule)
	})

	require.NoError(t, testhelpers.NoErrorWithinTimeout(protoServeErr1Ch))
	require.NoError(t, testhelpers.NoErrorWithinTimeout(protoServeErr2Ch))
	require.NoError(t, testhelpers.NoErrorWithinTimeout(serveAppErr1Ch))
	require.NoError(t, testhelpers.NoErrorWithinTimeout(serveAppErr2Ch))
}

func TestRouterSetupLoop(t *testing.T) {
	client := transport.NewDiscoveryMock()
	logStore := transport.InMemoryTransportLogStore()

	pk1, sk1 := cipher.GenerateKeyPair()
	pk2, sk2 := cipher.GenerateKeyPair()

	f1, f2 := transport.NewMockFactoryPair(pk1, pk2)
	f1.SetType(dmsg.Type)
	f2.SetType(dmsg.Type)

	m1, err := transport.NewManager(
		&transport.ManagerConfig{PubKey: pk1, SecKey: sk1, DiscoveryClient: client, LogStore: logStore},
		[]cipher.PubKey{pk2},
		f1)
	require.NoError(t, err)

	m2, err := transport.NewManager(
		&transport.ManagerConfig{PubKey: pk2, SecKey: sk2, DiscoveryClient: client, LogStore: logStore},
		[]cipher.PubKey{pk1},
		f2)
	require.NoError(t, err)

	serveErrCh := make(chan error, 1)
	go func() {
		serveErrCh <- m2.Serve(context.TODO())
		close(serveErrCh)
	}()

	conf := &Config{
		Logger:           logging.MustGetLogger("routesetup"),
		PubKey:           pk1,
		SecKey:           sk1,
		TransportManager: m1,
		RoutingTable:     routing.InMemoryRoutingTable(),
		RouteFinder:      routeFinder.NewMock(),
		SetupNodes:       []cipher.PubKey{pk2},
	}
	r := New(conf)
	errCh := make(chan error)
	go func() {
		tr, err := m2.AcceptSetupConn()
		if err != nil {
			errCh <- err
			return
		}

		proto := setup.NewSetupProtocol(tr)
		p, data, err := proto.ReadPacket()
		if err != nil {
			errCh <- err
			return
		}

		if p != setup.PacketCreateLoop {
			errCh <- errors.New("unknown command")
			return
		}

		var ld routing.LoopDescriptor
		if err := json.Unmarshal(data, &ld); err != nil {
			errCh <- err
			return
		}

		if ld.Loop.Local.Port != 10 || ld.Loop.Remote.Port != 6 {
			errCh <- errors.New("invalid payload")
			return
		}

		errCh <- proto.WritePacket(setup.RespSuccess, []byte{})
	}()

	rw, rwIn := net.Pipe()
	serveAppErrCh := make(chan error, 1)
	go func() {
		serveAppErrCh <- r.ServeApp(rwIn, 5, &app.Config{})
	}()
	appProto := app.NewProtocol(rw)
	protoServeErrCh := make(chan error, 1)
	go func() {
		protoServeErrCh <- appProto.Serve(nil)
	}()

	addr := routing.Addr{}
	require.NoError(t, appProto.Send(app.FrameCreateLoop, routing.Addr{PubKey: pk2, Port: 6}, &addr))

	require.NoError(t, <-errCh)
	ll, err := r.pm.GetLoop(10, routing.Addr{PubKey: pk2, Port: 6})
	require.NoError(t, err)
	require.NotNil(t, ll)

	assert.Equal(t, pk1, addr.PubKey)
	assert.Equal(t, routing.Port(10), addr.Port)

	require.NoError(t, testhelpers.NoErrorWithinTimeout(serveErrCh))
	require.NoError(t, testhelpers.NoErrorWithinTimeout(serveAppErrCh))
	require.NoError(t, testhelpers.NoErrorWithinTimeout(protoServeErrCh))
}

func TestRouterSetupLoopLocal(t *testing.T) {
	pk, sk := cipher.GenerateKeyPair()
	conf := &Config{
		Logger: logging.MustGetLogger("routesetup"),
		PubKey: pk,
		SecKey: sk,
	}
	r := New(conf)

	rw, rwIn := net.Pipe()
	serveAppErrCh := make(chan error, 1)
	go func() {
		serveAppErrCh <- r.ServeApp(rwIn, 5, &app.Config{})
	}()
	proto := app.NewProtocol(rw)
	protoServeErrCh := make(chan error, 1)
	go func() {
		protoServeErrCh <- proto.Serve(nil)
	}()

	addr := routing.Addr{}
	require.NoError(t, proto.Send(app.FrameCreateLoop, routing.Addr{PubKey: pk, Port: 5}, &addr))

	ll, err := r.pm.GetLoop(10, routing.Addr{PubKey: pk, Port: 5})
	require.NoError(t, err)
	require.NotNil(t, ll)

	assert.Equal(t, pk, addr.PubKey)
	assert.Equal(t, routing.Port(10), addr.Port)

	require.NoError(t, testhelpers.NoErrorWithinTimeout(serveAppErrCh))
	require.NoError(t, testhelpers.NoErrorWithinTimeout(protoServeErrCh))
}

func TestRouterCloseLoop(t *testing.T) {
	client := transport.NewDiscoveryMock()
	logStore := transport.InMemoryTransportLogStore()

	pk1, sk1 := cipher.GenerateKeyPair()
	pk2, sk2 := cipher.GenerateKeyPair()
	pk3, _ := cipher.GenerateKeyPair()

	f1, f2 := transport.NewMockFactoryPair(pk1, pk2)
	f1.SetType(dmsg.Type)

	m1, err := transport.NewManager(
		&transport.ManagerConfig{PubKey: pk1, SecKey: sk1, DiscoveryClient: client, LogStore: logStore},
		[]cipher.PubKey{pk2},
		f1)
	require.NoError(t, err)

	m2, err := transport.NewManager(
		&transport.ManagerConfig{PubKey: pk2, SecKey: sk2, DiscoveryClient: client, LogStore: logStore},
		[]cipher.PubKey{pk1},
		f2)
	require.NoError(t, err)

	serveErrCh := make(chan error, 1)
	go func() {
		serveErrCh <- m2.Serve(context.TODO())
	}()

	rt := routing.InMemoryRoutingTable()
	rule := routing.AppRule(time.Now().Add(time.Hour), 4, pk3, 6, 5, 1)
	routeID, err := rt.AddRule(rule)
	require.NoError(t, err)

	conf := &Config{
		Logger:           logging.MustGetLogger("routesetup"),
		PubKey:           pk1,
		SecKey:           sk1,
		TransportManager: m1,
		RoutingTable:     rt,
		SetupNodes:       []cipher.PubKey{pk2},
	}
	r := New(conf)
	errCh := make(chan error)
	go func() {
		tr, err := m2.AcceptSetupConn()
		if err != nil {
			errCh <- err
			return
		}

		proto := setup.NewSetupProtocol(tr)
		p, data, err := proto.ReadPacket()
		if err != nil {
			errCh <- err
			return
		}

		if p != setup.PacketCloseLoop {
			errCh <- errors.New("unknown command")
			return
		}

		var ld routing.LoopData
		if err := json.Unmarshal(data, &ld); err != nil {
			errCh <- err
			return
		}

		if ld.Loop.Local.Port != 5 || ld.Loop.Remote.Port != 6 || ld.Loop.Remote.PubKey != pk3 {
			errCh <- errors.New("invalid payload")
			return
		}

		errCh <- proto.WritePacket(setup.RespSuccess, []byte{})
	}()

	rw, rwIn := net.Pipe()
	serveAppErrCh := make(chan error, 1)
	go func() {
		serveAppErrCh <- r.ServeApp(rwIn, 5, &app.Config{})
	}()
	proto := app.NewProtocol(rw)
	protoServeErrCh := make(chan error, 1)
	go func() {
		protoServeErrCh <- proto.Serve(nil)
	}()

	time.Sleep(100 * time.Millisecond)

	raddr := routing.Addr{PubKey: pk3, Port: 6}
	require.NoError(t, r.pm.SetLoop(5, raddr, &loop{}))

	require.NoError(t, proto.Send(app.FrameClose, routing.Loop{Local: routing.Addr{Port: 5}, Remote: raddr}, nil))

	time.Sleep(100 * time.Millisecond)

	require.NoError(t, <-errCh)
	_, err = r.pm.GetLoop(5, routing.Addr{PubKey: pk3, Port: 6})
	require.Error(t, err)
	_, err = r.pm.Get(5)
	require.NoError(t, err)

	rule, err = rt.Rule(routeID)
	require.NoError(t, err)
	require.Nil(t, rule)

	require.NoError(t, testhelpers.NoErrorWithinTimeout(serveErrCh))
	require.NoError(t, testhelpers.NoErrorWithinTimeout(serveAppErrCh))
	require.NoError(t, testhelpers.NoErrorWithinTimeout(protoServeErrCh))
}

func TestRouterCloseLoopOnAppClose(t *testing.T) {
	client := transport.NewDiscoveryMock()
	logStore := transport.InMemoryTransportLogStore()

	pk1, sk1 := cipher.GenerateKeyPair()
	pk2, sk2 := cipher.GenerateKeyPair()
	pk3, _ := cipher.GenerateKeyPair()

	f1, f2 := transport.NewMockFactoryPair(pk1, pk2)
	f1.SetType(dmsg.Type)

	m1, err := transport.NewManager(
		&transport.ManagerConfig{PubKey: pk1, SecKey: sk1, DiscoveryClient: client, LogStore: logStore},
		[]cipher.PubKey{pk2},
		f1)
	require.NoError(t, err)

	m2, err := transport.NewManager(
		&transport.ManagerConfig{PubKey: pk2, SecKey: sk2, DiscoveryClient: client, LogStore: logStore},
		[]cipher.PubKey{pk1},
		f2)
	require.NoError(t, err)

	serveErrCh := make(chan error, 1)
	go func() {
		serveErrCh <- m2.Serve(context.TODO())
	}()

	rt := routing.InMemoryRoutingTable()
	rule := routing.AppRule(time.Now().Add(time.Hour), 4, pk3, 6, 5, 1)
	routeID, err := rt.AddRule(rule)
	require.NoError(t, err)

	conf := &Config{
		Logger:           logging.MustGetLogger("routesetup"),
		PubKey:           pk1,
		SecKey:           sk1,
		TransportManager: m1,
		RoutingTable:     rt,
		SetupNodes:       []cipher.PubKey{pk2},
	}
	r := New(conf)
	errCh := make(chan error)
	go func() {
		tr, err := m2.AcceptSetupConn()
		if err != nil {
			errCh <- err
			return
		}

		proto := setup.NewSetupProtocol(tr)
		p, data, err := proto.ReadPacket()
		if err != nil {
			errCh <- err
			return
		}

		if p != setup.PacketCloseLoop {
			errCh <- errors.New("unknown command")
			return
		}

		var ld routing.LoopData
		if err := json.Unmarshal(data, &ld); err != nil {
			errCh <- err
			return
		}

		if ld.Loop.Local.Port != 5 || ld.Loop.Remote.Port != 6 || ld.Loop.Remote.PubKey != pk3 {
			errCh <- errors.New("invalid payload")
			return
		}

		errCh <- proto.WritePacket(setup.RespSuccess, []byte{})
	}()

	rw, rwIn := net.Pipe()
	serveAppErrCh := make(chan error, 1)
	go func() {
		serveAppErrCh <- r.ServeApp(rwIn, 5, &app.Config{})
	}()
	proto := app.NewProtocol(rw)
	protoServeErrCh := make(chan error, 1)
	go func() {
		protoServeErrCh <- proto.Serve(nil)
	}()

	time.Sleep(100 * time.Millisecond)

	raddr := routing.Addr{PubKey: pk3, Port: 6}
	require.NoError(t, r.pm.SetLoop(5, raddr, &loop{}))

	require.NoError(t, rw.Close())

	time.Sleep(100 * time.Millisecond)

	require.NoError(t, <-errCh)
	_, err = r.pm.Get(5)
	require.Error(t, err)

	rule, err = rt.Rule(routeID)
	require.NoError(t, err)
	require.Nil(t, rule)

	require.NoError(t, testhelpers.NoErrorWithinTimeout(serveErrCh))
	require.NoError(t, testhelpers.NoErrorWithinTimeout(serveAppErrCh))
	require.NoError(t, testhelpers.NoErrorWithinTimeout(protoServeErrCh))
}

func TestRouterRouteExpiration(t *testing.T) {
	client := transport.NewDiscoveryMock()
	logStore := transport.InMemoryTransportLogStore()

	pk, sk := cipher.GenerateKeyPair()
	m, err := transport.NewManager(&transport.ManagerConfig{PubKey: pk, SecKey: sk, DiscoveryClient: client, LogStore: logStore}, nil)
	require.NoError(t, err)
	go func() { _ = m.Serve(context.TODO()) }() //nolint:errcheck

	rt := routing.InMemoryRoutingTable()
	_, err = rt.AddRule(routing.AppRule(time.Now().Add(-time.Hour), 4, pk, 6, 5, 1))
	require.NoError(t, err)
	assert.Equal(t, 1, rt.Count())

	conf := &Config{
		Logger:           logging.MustGetLogger("routesetup"),
		PubKey:           pk,
		SecKey:           sk,
		TransportManager: m,
		RoutingTable:     rt,
	}
	r := New(conf)
	r.expiryTicker = time.NewTicker(100 * time.Millisecond)
	serveErrCh := make(chan error, 1)
	go func() {
		serveErrCh <- r.Serve(context.TODO())
	}()

	time.Sleep(110 * time.Millisecond)

	assert.Equal(t, 0, rt.Count())
	require.NoError(t, r.Close())

	require.NoError(t, testhelpers.NoErrorWithinTimeout(serveErrCh))
}<|MERGE_RESOLUTION|>--- conflicted
+++ resolved
@@ -38,79 +38,6 @@
 	os.Exit(m.Run())
 }
 
-<<<<<<< HEAD
-func TestRouterForwarding(t *testing.T) {
-	client := transport.NewDiscoveryMock()
-	logStore := transport.InMemoryTransportLogStore()
-
-	pk1, sk1 := cipher.GenerateKeyPair()
-	pk2, sk2 := cipher.GenerateKeyPair()
-	pk3, sk3 := cipher.GenerateKeyPair()
-
-	c1 := &transport.ManagerConfig{PubKey: pk1, SecKey: sk1, DiscoveryClient: client, LogStore: logStore}
-	c2 := &transport.ManagerConfig{PubKey: pk2, SecKey: sk2, DiscoveryClient: client, LogStore: logStore}
-	c3 := &transport.ManagerConfig{PubKey: pk3, SecKey: sk3, DiscoveryClient: client, LogStore: logStore}
-
-	f1, f2 := transport.NewMockFactoryPair(pk1, pk2)
-	f3, f4 := transport.NewMockFactoryPair(pk2, pk3)
-	f3.SetType("mock2")
-	f4.SetType("mock2")
-
-	m1, err := transport.NewManager(c1, f1)
-	require.NoError(t, err)
-
-	m2, err := transport.NewManager(c2, f2, f3)
-	require.NoError(t, err)
-
-	m3, err := transport.NewManager(c3, f4)
-	require.NoError(t, err)
-
-	rt := routing.InMemoryRoutingTable()
-	conf := &Config{
-		Logger:           logging.MustGetLogger("router"),
-		PubKey:           pk2,
-		SecKey:           sk2,
-		TransportManager: m2,
-		RoutingTable:     rt,
-	}
-	r := New(conf)
-	errCh := make(chan error)
-	go func() {
-		errCh <- r.Serve(context.TODO())
-	}()
-
-	tr1, err := m1.CreateDataTransport(context.TODO(), pk2, "mock", true)
-	require.NoError(t, err)
-
-	tr3, err := m3.CreateDataTransport(context.TODO(), pk2, "mock2", true)
-	require.NoError(t, err)
-
-	rule := routing.ForwardRule(time.Now().Add(time.Hour), 4, tr3.Entry.ID, 1)
-	routeID, err := rt.AddRule(rule)
-	require.NoError(t, err)
-
-	time.Sleep(100 * time.Millisecond)
-
-	_, err = tr1.Write(routing.MakePacket(routeID, []byte("foo")))
-	require.NoError(t, err)
-
-	packet := make(routing.Packet, 9)
-	_, err = tr3.Read(packet)
-
-	require.NoError(t, err)
-	assert.Equal(t, uint16(3), packet.Size())
-	assert.Equal(t, routing.RouteID(4), packet.RouteID())
-	assert.Equal(t, []byte("foo"), packet.Payload())
-
-	require.NoError(t, m1.Close())
-	require.NoError(t, m3.Close())
-
-	time.Sleep(100 * time.Millisecond)
-
-	require.NoError(t, r.Close())
-	require.NoError(t, <-errCh)
-}
-=======
 // TODO(evanlinjin): Fix test.
 //func TestRouterForwarding(t *testing.T) {
 //	client := transport.NewDiscoveryMock()
@@ -183,7 +110,6 @@
 //	require.NoError(t, r.Close())
 //	require.NoError(t, <-errCh)
 //}
->>>>>>> 0a21ffc9
 
 func TestRouterAppInit(t *testing.T) {
 	client := transport.NewDiscoveryMock()
@@ -225,106 +151,6 @@
 	require.NoError(t, <-errCh)
 }
 
-<<<<<<< HEAD
-func TestRouterApp(t *testing.T) {
-	client := transport.NewDiscoveryMock()
-	logStore := transport.InMemoryTransportLogStore()
-
-	pk1, sk1 := cipher.GenerateKeyPair()
-	pk2, sk2 := cipher.GenerateKeyPair()
-
-	c1 := &transport.ManagerConfig{PubKey: pk1, SecKey: sk1, DiscoveryClient: client, LogStore: logStore}
-	c2 := &transport.ManagerConfig{PubKey: pk2, SecKey: sk2, DiscoveryClient: client, LogStore: logStore}
-
-	f1, f2 := transport.NewMockFactoryPair(pk1, pk2)
-	m1, err := transport.NewManager(c1, f1)
-	require.NoError(t, err)
-
-	m2, err := transport.NewManager(c2, f2)
-	require.NoError(t, err)
-
-	trServeErrCh := make(chan error, 1)
-	go func() {
-		trServeErrCh <- m2.Serve(context.TODO())
-	}()
-
-	rt := routing.InMemoryRoutingTable()
-	conf := &Config{
-		Logger:           logging.MustGetLogger("routesetup"),
-		PubKey:           pk1,
-		SecKey:           sk1,
-		TransportManager: m1,
-		RoutingTable:     rt,
-	}
-	r := New(conf)
-	errCh := make(chan error)
-	go func() {
-		errCh <- r.Serve(context.TODO())
-	}()
-
-	rw, rwIn := net.Pipe()
-	serveAppErrCh := make(chan error, 1)
-	go func() {
-		serveAppErrCh <- r.ServeApp(rwIn, 6, &app.Config{})
-	}()
-	proto := app.NewProtocol(rw)
-	dataCh := make(chan []byte)
-	protoServeErrCh := make(chan error, 1)
-	go func() {
-		f := func(_ app.Frame, p []byte) (interface{}, error) {
-			go func() { dataCh <- p }()
-			return nil, nil
-		}
-		protoServeErrCh <- proto.Serve(f)
-	}()
-
-	time.Sleep(100 * time.Millisecond)
-
-	tr, err := m1.CreateDataTransport(context.TODO(), pk2, "mock", true)
-	require.NoError(t, err)
-
-	rule := routing.AppRule(time.Now().Add(time.Hour), 4, pk2, 5, 6, 1)
-	routeID, err := rt.AddRule(rule)
-	require.NoError(t, err)
-
-	raddr := routing.Addr{PubKey: pk2, Port: 5}
-	require.NoError(t, r.pm.SetLoop(6, raddr, &loop{tr.Entry.ID, 4}))
-
-	tr2 := m2.Transport(tr.Entry.ID)
-	sendErrCh := make(chan error, 1)
-	go func() {
-		sendErrCh <- proto.Send(app.FrameSend, &app.Packet{Loop: routing.Loop{Local: routing.Addr{Port: 6}, Remote: raddr}, Payload: []byte("bar")}, nil)
-	}()
-
-	packet := make(routing.Packet, 9)
-	_, err = tr2.Read(packet)
-	require.NoError(t, err)
-	assert.Equal(t, uint16(3), packet.Size())
-	assert.Equal(t, routing.RouteID(4), packet.RouteID())
-	assert.Equal(t, []byte("bar"), packet.Payload())
-
-	_, err = tr2.Write(routing.MakePacket(routeID, []byte("foo")))
-	require.NoError(t, err)
-
-	time.Sleep(100 * time.Millisecond)
-
-	var aPacket app.Packet
-	require.NoError(t, json.Unmarshal(<-dataCh, &aPacket))
-	assert.Equal(t, pk2, aPacket.Loop.Remote.PubKey)
-	assert.Equal(t, routing.Port(5), aPacket.Loop.Remote.Port)
-	assert.Equal(t, routing.Port(6), aPacket.Loop.Local.Port)
-	assert.Equal(t, []byte("foo"), aPacket.Payload)
-
-	require.NoError(t, r.Close())
-	require.NoError(t, <-errCh)
-
-	require.NoError(t, m2.Close())
-	require.NoError(t, testhelpers.NoErrorWithinTimeout(trServeErrCh))
-	require.NoError(t, testhelpers.NoErrorWithinTimeout(protoServeErrCh))
-	require.NoError(t, testhelpers.NoErrorWithinTimeout(sendErrCh))
-	require.NoError(t, testhelpers.NoErrorWithinTimeout(serveAppErrCh))
-}
-=======
 // TODO(evanlinjin): Figure out what this is testing and fix it.
 //func TestRouterApp(t *testing.T) {
 //	client := transport.NewDiscoveryMock()
@@ -423,7 +249,6 @@
 //	require.NoError(t, testhelpers.NoErrorWithinTimeout(sendErrCh))
 //	require.NoError(t, testhelpers.NoErrorWithinTimeout(serveAppErrCh))
 //}
->>>>>>> 0a21ffc9
 
 func TestRouterLocalApp(t *testing.T) {
 	client := transport.NewDiscoveryMock()
@@ -572,14 +397,10 @@
 
 	var routeID routing.RouteID
 	t.Run("add rule", func(t *testing.T) {
-<<<<<<< HEAD
-		routeID, err = setup.RequestRouteID(sProto)
-		require.NoError(t, err)
-
-		err = setup.AddRule(sProto, routing.ForwardRule(time.Now().Add(time.Hour), 2, trID, routeID))
-=======
-		routeID, err = setup.AddRule(context.TODO(), sProto, routing.ForwardRule(time.Now().Add(time.Hour), 2, trID))
->>>>>>> 0a21ffc9
+		routeID, err = setup.RequestRouteID(context.TODO(), sProto)
+		require.NoError(t, err)
+
+		err = setup.AddRule(context.TODO(), sProto, routing.ForwardRule(time.Now().Add(time.Hour), 2, trID, routeID))
 		require.NoError(t, err)
 
 		rule, err := rt.Rule(routeID)
@@ -589,14 +410,10 @@
 	})
 
 	t.Run("confirm loop - responder", func(t *testing.T) {
-<<<<<<< HEAD
-		appRouteID, err := setup.RequestRouteID(sProto)
-		require.NoError(t, err)
-
-		err = setup.AddRule(sProto, routing.AppRule(time.Now().Add(time.Hour), 0, pk2, 1, 2, appRouteID))
-=======
-		appRouteID, err := setup.AddRule(context.TODO(), sProto, routing.AppRule(time.Now().Add(time.Hour), 0, pk2, 1, 2))
->>>>>>> 0a21ffc9
+		appRouteID, err := setup.RequestRouteID(context.TODO(), sProto)
+		require.NoError(t, err)
+
+		err = setup.AddRule(context.TODO(), sProto, routing.AppRule(time.Now().Add(time.Hour), 0, pk2, 1, 2, appRouteID))
 		require.NoError(t, err)
 
 		err = setup.ConfirmLoop(context.TODO(), sProto, routing.LoopData{
@@ -638,14 +455,10 @@
 
 		require.NoError(t, r.pm.SetLoop(4, routing.Addr{PubKey: pk2, Port: 3}, &loop{}))
 
-<<<<<<< HEAD
-		appRouteID, err := setup.RequestRouteID(sProto)
-		require.NoError(t, err)
-
-		err = setup.AddRule(sProto, routing.AppRule(time.Now().Add(time.Hour), 0, pk2, 3, 4, appRouteID))
-=======
-		appRouteID, err := setup.AddRule(context.TODO(), sProto, routing.AppRule(time.Now().Add(time.Hour), 0, pk2, 3, 4))
->>>>>>> 0a21ffc9
+		appRouteID, err := setup.RequestRouteID(context.TODO(), sProto)
+		require.NoError(t, err)
+
+		err = setup.AddRule(context.TODO(), sProto, routing.AppRule(time.Now().Add(time.Hour), 0, pk2, 3, 4, appRouteID))
 		require.NoError(t, err)
 
 		err = setup.ConfirmLoop(context.TODO(), sProto, routing.LoopData{
