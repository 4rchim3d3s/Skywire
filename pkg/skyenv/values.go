--- conflicted
+++ resolved
@@ -66,19 +66,15 @@
 	DefaultDmsgPtyCLINet        = "unix"
 )
 
-<<<<<<< HEAD
+// Default Skywire-TCP constants.
+const (
+	DefaultSTCPAddr = ":7777"
+)
+
 // DefaultDmsgPtyCLIAddr determines default CLI address per each platform
 func DefaultDmsgPtyCLIAddr() string {
 	return dmsgpty.DefaultCLIAddr()
 }
-
-// Default STCP constants.
-=======
-// Default Skywire-TCP constants.
->>>>>>> ab2959e8
-const (
-	DefaultSTCPAddr = ":7777"
-)
 
 // Default skywire app constants.
 const (
