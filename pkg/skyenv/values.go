--- conflicted
+++ resolved
@@ -46,16 +46,9 @@
 
 // Default dmsgpty constants.
 const (
-	DmsgPtyPort uint16 = 22
-
-<<<<<<< HEAD
-	DefaultDmsgPtyCLINet    = "unix"
-	DefaultDmsgPtyCLIAddr   = "/tmp/dmsgpty.sock"
-	DefaultDmsgPtyWhitelist = DefaultSkywirePath + "/dmsgpty/whitelist.json"
-=======
-	DefaultDmsgPtyCLINet  = "unix"
-	DefaultDmsgPtyCLIAddr = "/tmp/dmsgpty.sock"
->>>>>>> deeb613f
+	DmsgPtyPort           uint16 = 22
+	DefaultDmsgPtyCLINet         = "unix"
+	DefaultDmsgPtyCLIAddr        = "/tmp/dmsgpty.sock"
 )
 
 // Default STCP constants.
@@ -98,20 +91,11 @@
 	AppDiscUpdateInterval = time.Minute
 	DefaultAppBinPath     = DefaultSkywirePath + "/apps"
 	DefaultLogLevel       = "info"
-<<<<<<< HEAD
-=======
-	PackageAppBinPath     = PackageSkywirePath + "/apps"
->>>>>>> deeb613f
 )
 
 // Default local constants
 const (
-<<<<<<< HEAD
-	DefaultTpLogStore = DefaultSkywirePath + "/transport_logs"
-=======
 	DefaultLocalPath = DefaultSkywirePath + "/local"
-	PackageLocalPath = PackageSkywirePath + "/local"
->>>>>>> deeb613f
 )
 
 // Default hypervisor constants
