package visor

import (
	"context"
	"encoding/hex"
	"fmt"
	"io"
	"net/http"
	"os"
	"os/exec"
	"strings"
	"sync"
	"time"

	"github.com/google/uuid"
	"github.com/skycoin/dmsg/buildinfo"
	"github.com/skycoin/dmsg/cipher"

	"github.com/skycoin/skywire/pkg/app/appserver"
	"github.com/skycoin/skywire/pkg/app/launcher"
	"github.com/skycoin/skywire/pkg/routing"
	"github.com/skycoin/skywire/pkg/skyenv"
	"github.com/skycoin/skywire/pkg/transport"
	"github.com/skycoin/skywire/pkg/transport/network"
	"github.com/skycoin/skywire/pkg/util/netutil"
	"github.com/skycoin/skywire/pkg/util/updater"
	"github.com/skycoin/skywire/pkg/visor/dmsgtracker"
)

// API represents visor API.
type API interface {
	Overview() (*Overview, error)
	Summary() (*Summary, error)

	Health() (*HealthInfo, error)
	Uptime() (float64, error)

	Apps() ([]*launcher.AppState, error)
	StartApp(appName string) error
	StopApp(appName string) error
	SetAppDetailedStatus(appName, state string) error
	RestartApp(appName string) error
	SetAutoStart(appName string, autostart bool) error
	SetAppPassword(appName, password string) error
	SetAppPK(appName string, pk cipher.PubKey) error
	SetAppSecure(appName string, isSecure bool) error
	SetAppKillswitch(appName string, killswitch bool) error
	LogsSince(timestamp time.Time, appName string) ([]string, error)
	GetAppStats(appName string) (appserver.AppStats, error)
	GetAppConnectionsSummary(appName string) ([]appserver.ConnectionSummary, error)

	TransportTypes() ([]string, error)
	Transports(types []string, pks []cipher.PubKey, logs bool) ([]*TransportSummary, error)
	Transport(tid uuid.UUID) (*TransportSummary, error)
	AddTransport(remote cipher.PubKey, tpType string, public bool, timeout time.Duration) (*TransportSummary, error)
	RemoveTransport(tid uuid.UUID) error

	DiscoverTransportsByPK(pk cipher.PubKey) ([]*transport.Entry, error)
	DiscoverTransportByID(id uuid.UUID) (*transport.Entry, error)

	RoutingRules() ([]routing.Rule, error)
	RoutingRule(key routing.RouteID) (routing.Rule, error)
	SaveRoutingRule(rule routing.Rule) error
	RemoveRoutingRule(key routing.RouteID) error

	RouteGroups() ([]RouteGroupInfo, error)

	Restart() error
	Exec(command string) ([]byte, error)
	Update(config updater.UpdateConfig) (bool, error)
	UpdateWithStatus(config updater.UpdateConfig) <-chan StatusMessage
	UpdateAvailable(channel updater.Channel) (*updater.Version, error)
	UpdateStatus() (string, error)
	RuntimeLogs() (string, error)

	SetMinHops(uint16) error

	SetPersistentTransports([]transport.PersistentTransports) error
}

// HealthCheckable resource returns its health status as an integer
// that corresponds to HTTP status code returned from the resource
// 200 codes correspond to a healthy resource
type HealthCheckable interface {
	Health(ctx context.Context) (int, error)
}

// Overview provides a range of basic information about a Visor.
type Overview struct {
	PubKey          cipher.PubKey        `json:"local_pk"`
	BuildInfo       *buildinfo.Info      `json:"build_info"`
	AppProtoVersion string               `json:"app_protocol_version"`
	Apps            []*launcher.AppState `json:"apps"`
	Transports      []*TransportSummary  `json:"transports"`
	RoutesCount     int                  `json:"routes_count"`
	LocalIP         string               `json:"local_ip"`
}

// Overview implements API.
func (v *Visor) Overview() (*Overview, error) {
	var tSummaries []*TransportSummary
	if v == nil {
		panic("v is nil")
	}
	if v.tpM == nil {
		panic("tpM is nil")
	}
	v.tpM.WalkTransports(func(tp *transport.ManagedTransport) bool {
		tSummaries = append(tSummaries,
			newTransportSummary(v.tpM, tp, true, v.router.SetupIsTrusted(tp.Remote())))
		return true
	})

	overview := &Overview{
		PubKey:          v.conf.PK,
		BuildInfo:       buildinfo.Get(),
		AppProtoVersion: supportedProtocolVersion,
		Apps:            v.appL.AppStates(),
		Transports:      tSummaries,
		RoutesCount:     v.router.RoutesCount(),
	}

	localIPs, err := netutil.DefaultNetworkInterfaceIPs()
	if err != nil {
		return nil, err
	}

	if len(localIPs) > 0 {
		// should be okay to have the first one, in the case of
		// active network interface, there's usually just a single IP
		overview.LocalIP = localIPs[0].String()
	}

	return overview, nil
}

// Summary provides detailed info including overview and health of the visor.
type Summary struct {
<<<<<<< HEAD
	Overview             *Overview                        `json:"overview"`
	Health               *HealthInfo                      `json:"health"`
	Uptime               float64                          `json:"uptime"`
	Routes               []routingRuleResp                `json:"routes"`
	IsHypervisor         bool                             `json:"is_hypervisor,omitempty"`
	DmsgStats            *dmsgtracker.DmsgClientSummary   `json:"dmsg_stats"`
	Online               bool                             `json:"online"`
	MinHops              uint16                           `json:"min_hops"`
	PersistentTransports []transport.PersistentTransports `json:"persistent_transports"`
=======
	Overview            *Overview                      `json:"overview"`
	Health              *HealthInfo                    `json:"health"`
	Uptime              float64                        `json:"uptime"`
	Routes              []routingRuleResp              `json:"routes"`
	IsHypervisor        bool                           `json:"is_hypervisor,omitempty"`
	DmsgStats           *dmsgtracker.DmsgClientSummary `json:"dmsg_stats"`
	Online              bool                           `json:"online"`
	MinHops             uint16                         `json:"min_hops"`
	SkybianBuildVersion string                         `json:"skybian_build_version"`
>>>>>>> afacd422
}

// Summary implements API.
func (v *Visor) Summary() (*Summary, error) {
	overview, err := v.Overview()
	if err != nil {
		return nil, fmt.Errorf("overview")
	}

	health, err := v.Health()
	if err != nil {
		return nil, fmt.Errorf("health")
	}

	uptime, err := v.Uptime()
	if err != nil {
		return nil, fmt.Errorf("uptime")
	}

	routes, err := v.RoutingRules()
	if err != nil {
		return nil, fmt.Errorf("routes")
	}

	skybianBuildVersion := v.SkybianBuildVersion()

	extraRoutes := make([]routingRuleResp, 0, len(routes))
	for _, route := range routes {
		extraRoutes = append(extraRoutes, routingRuleResp{
			Key:     route.KeyRouteID(),
			Rule:    hex.EncodeToString(route),
			Summary: route.Summary(),
		})
	}

	pts, err := v.conf.GetPersistentTransports()
	if err != nil {
		return nil, fmt.Errorf("pts")
	}

	summary := &Summary{
<<<<<<< HEAD
		Overview:             overview,
		Health:               health,
		Uptime:               uptime,
		Routes:               extraRoutes,
		MinHops:              v.conf.Routing.MinHops,
		PersistentTransports: pts,
=======
		Overview:            overview,
		Health:              health,
		Uptime:              uptime,
		Routes:              extraRoutes,
		MinHops:             v.conf.Routing.MinHops,
		SkybianBuildVersion: skybianBuildVersion,
>>>>>>> afacd422
	}

	return summary, nil
}

// collectHealthStats for given services and return health statuses
func (v *Visor) collectHealthStats(services map[string]HealthCheckable) map[string]int {
	type healthResponse struct {
		name   string
		status int
	}

	ctx, cancel := context.WithTimeout(context.Background(), InnerHealthTimeout)
	defer cancel()

	responses := make(chan healthResponse, len(services))

	var wg sync.WaitGroup
	wg.Add(len(services))
	for name, service := range services {
		go func(name string, service HealthCheckable) {
			defer wg.Done()

			if service == nil {
				responses <- healthResponse{name, http.StatusNotFound}
				return
			}

			status, err := service.Health(ctx)
			if err != nil {
				v.log.WithError(err).Warnf("Failed to check service health, service name: %s", name)
				status = http.StatusInternalServerError
			}

			responses <- healthResponse{name, status}
		}(name, service)
	}
	wg.Wait()

	close(responses)

	results := make(map[string]int)
	for response := range responses {
		results[response.name] = response.status
	}

	return results
}

// HealthInfo carries information about visor's external services health represented as http status codes
type HealthInfo struct {
	TransportDiscovery int `json:"transport_discovery"`
	RouteFinder        int `json:"route_finder"`
	SetupNode          int `json:"setup_node"`
	UptimeTracker      int `json:"uptime_tracker"`
	AddressResolver    int `json:"address_resolver"`
}

// Health implements API.
func (v *Visor) Health() (*HealthInfo, error) {
	services := map[string]HealthCheckable{
		"td": v.tpDiscClient(),
		"rf": v.routeFinderClient(),
		"ut": v.uptimeTrackerClient(),
		"ar": v.addressResolverClient(),
	}

	stats := v.collectHealthStats(services)
	healthInfo := &HealthInfo{
		TransportDiscovery: stats["td"],
		RouteFinder:        stats["rf"],
		UptimeTracker:      stats["ut"],
		AddressResolver:    stats["ar"],
	}
	// TODO(evanlinjin): This should actually poll the setup nodes services.
	if len(v.conf.Routing.SetupNodes) == 0 {
		healthInfo.SetupNode = http.StatusNotFound
	} else {
		healthInfo.SetupNode = http.StatusOK
	}

	return healthInfo, nil
}

// Uptime implements API.
func (v *Visor) Uptime() (float64, error) {
	return time.Since(v.startedAt).Seconds(), nil
}

// Apps implements API.
func (v *Visor) Apps() ([]*launcher.AppState, error) {
	return v.appL.AppStates(), nil
}

// SkybianBuildVersion implements API.
func (v *Visor) SkybianBuildVersion() string {
	return os.Getenv("SKYBIAN_BUILD_VERSION")
}

// StartApp implements API.
func (v *Visor) StartApp(appName string) error {
	var envs []string
	var err error
	if appName == skyenv.VPNClientName {
		// todo: can we use some kind of app start hook that will be used for both autostart
		// and start? Reason: this is also called in init for autostart
		maker := vpnEnvMaker(v.conf, v.dmsgC, v.tpM.STCPRRemoteAddrs())
		envs, err = maker()
		if err != nil {
			return err
		}
	}

	return v.appL.StartApp(appName, nil, envs)
}

// StopApp implements API.
func (v *Visor) StopApp(appName string) error {
	_, err := v.appL.StopApp(appName)
	return err
}

// SetAppDetailedStatus implements API.
func (v *Visor) SetAppDetailedStatus(appName, status string) error {
	proc, ok := v.procM.ProcByName(appName)
	if !ok {
		return ErrAppProcNotRunning
	}

	v.log.Infof("Setting app detailed status %v for app %v", status, appName)
	proc.SetDetailedStatus(status)

	return nil
}

// RestartApp implements API.
func (v *Visor) RestartApp(appName string) error {
	if _, ok := v.procM.ProcByName(appName); ok {
		v.log.Infof("Updated %v password, restarting it", appName)
		return v.appL.RestartApp(appName)
	}

	return nil
}

// SetAutoStart implements API.
func (v *Visor) SetAutoStart(appName string, autoStart bool) error {
	if _, ok := v.appL.AppState(appName); !ok {
		return ErrAppProcNotRunning
	}

	v.log.Infof("Saving auto start = %v for app %v to config", autoStart, appName)
	return v.conf.UpdateAppAutostart(v.appL, appName, autoStart)
}

// SetAppPassword implements API.
func (v *Visor) SetAppPassword(appName, password string) error {
	allowedToChangePassword := func(appName string) bool {
		allowedApps := map[string]struct{}{
			skyenv.SkysocksName:  {},
			skyenv.VPNClientName: {},
			skyenv.VPNServerName: {},
		}

		_, ok := allowedApps[appName]
		return ok
	}

	if !allowedToChangePassword(appName) {
		return fmt.Errorf("app %s is not allowed to change password", appName)
	}

	v.log.Infof("Changing %s password to %q", appName, password)

	const (
		passcodeArgName = "-passcode"
	)

	if err := v.conf.UpdateAppArg(v.appL, appName, passcodeArgName, password); err != nil {
		return err
	}

	v.log.Infof("Updated %v password", appName)

	return nil
}

// SetAppKillswitch implements API.
func (v *Visor) SetAppKillswitch(appName string, killswitch bool) error {
	if appName != skyenv.VPNClientName {
		return fmt.Errorf("app %s is not allowed to set killswitch", appName)
	}

	v.log.Infof("Setting %s killswitch to %q", appName, killswitch)

	const (
		killSwitchArg = "--killswitch"
	)

	if err := v.conf.UpdateAppArg(v.appL, appName, killSwitchArg, killswitch); err != nil {
		return err
	}

	v.log.Infof("Updated %v killswitch state", appName)

	return nil
}

// SetAppSecure implements API.
func (v *Visor) SetAppSecure(appName string, isSecure bool) error {
	if appName != skyenv.VPNServerName {
		return fmt.Errorf("app %s is not allowed to change 'secure' parameter", appName)
	}

	v.log.Infof("Setting %s secure to %q", appName, isSecure)

	const (
		secureArgName = "--secure"
	)

	if err := v.conf.UpdateAppArg(v.appL, appName, secureArgName, isSecure); err != nil {
		return err
	}

	v.log.Infof("Updated %v secure state", appName)

	return nil
}

// SetAppPK implements API.
func (v *Visor) SetAppPK(appName string, pk cipher.PubKey) error {
	allowedToChangePK := func(appName string) bool {
		allowedApps := map[string]struct{}{
			skyenv.SkysocksClientName: {},
			skyenv.VPNClientName:      {},
		}

		_, ok := allowedApps[appName]
		return ok
	}

	if !allowedToChangePK(appName) {
		return fmt.Errorf("app %s is not allowed to change PK", appName)
	}

	v.log.Infof("Changing %s PK to %q", appName, pk)

	const (
		pkArgName = "-srv"
	)

	if err := v.conf.UpdateAppArg(v.appL, appName, pkArgName, pk.String()); err != nil {
		return err
	}

	v.log.Infof("Updated %v PK", appName)

	return nil
}

// LogsSince implements API.
func (v *Visor) LogsSince(timestamp time.Time, appName string) ([]string, error) {
	proc, ok := v.procM.ProcByName(appName)
	if !ok {
		return nil, fmt.Errorf("proc of app name '%s' is not found", appName)
	}

	res, err := proc.Logs().LogsSince(timestamp)
	if err != nil {
		return nil, err
	}

	return res, nil
}

// GetAppStats implements API.
func (v *Visor) GetAppStats(appName string) (appserver.AppStats, error) {
	stats, err := v.procM.Stats(appName)
	if err != nil {
		return appserver.AppStats{}, err
	}

	return stats, nil
}

// GetAppConnectionsSummary implements API.
func (v *Visor) GetAppConnectionsSummary(appName string) ([]appserver.ConnectionSummary, error) {
	cSummary, err := v.procM.ConnectionsSummary(appName)
	if err != nil {
		return nil, err
	}

	return cSummary, nil
}

// TransportTypes implements API.
func (v *Visor) TransportTypes() ([]string, error) {
	return v.tpM.Networks(), nil
}

// Transports implements API.
func (v *Visor) Transports(types []string, pks []cipher.PubKey, logs bool) ([]*TransportSummary, error) {
	var result []*TransportSummary

	typeIncluded := func(tType network.Type) bool {
		if types != nil {
			for _, ft := range types {
				if string(tType) == ft {
					return true
				}
			}
			return false
		}
		return true
	}
	pkIncluded := func(localPK, remotePK cipher.PubKey) bool {
		if pks != nil {
			for _, fpk := range pks {
				if localPK == fpk || remotePK == fpk {
					return true
				}
			}
			return false
		}
		return true
	}
	v.tpM.WalkTransports(func(tp *transport.ManagedTransport) bool {
		if typeIncluded(tp.Type()) && pkIncluded(v.tpM.Local(), tp.Remote()) {
			result = append(result, newTransportSummary(v.tpM, tp, logs, v.router.SetupIsTrusted(tp.Remote())))
		}
		return true
	})

	return result, nil
}

// Transport implements API.
func (v *Visor) Transport(tid uuid.UUID) (*TransportSummary, error) {
	tp := v.tpM.Transport(tid)
	if tp == nil {
		return nil, ErrNotFound
	}

	return newTransportSummary(v.tpM, tp, true, v.router.SetupIsTrusted(tp.Remote())), nil
}

// AddTransport implements API.
func (v *Visor) AddTransport(remote cipher.PubKey, tpType string, public bool, timeout time.Duration) (*TransportSummary, error) {
	ctx := context.Background()

	if timeout > 0 {
		var cancel context.CancelFunc
		ctx, cancel = context.WithTimeout(ctx, time.Second*20)
		defer cancel()
	}

	v.log.Debugf("Saving transport to %v via %v", remote, tpType)

	tp, err := v.tpM.SaveTransport(ctx, remote, network.Type(tpType), transport.LabelUser)
	if err != nil {
		return nil, err
	}

	v.log.Debugf("Saved transport to %v via %v, label %s", remote, tpType, tp.Entry.Label)

	return newTransportSummary(v.tpM, tp, false, v.router.SetupIsTrusted(tp.Remote())), nil
}

// RemoveTransport implements API.
func (v *Visor) RemoveTransport(tid uuid.UUID) error {
	v.tpM.DeleteTransport(tid)
	return nil
}

// DiscoverTransportsByPK implements API.
func (v *Visor) DiscoverTransportsByPK(pk cipher.PubKey) ([]*transport.Entry, error) {
	tpD := v.tpDiscClient()

	entries, err := tpD.GetTransportsByEdge(context.Background(), pk)
	if err != nil {
		return nil, err
	}

	return entries, nil
}

// DiscoverTransportByID implements API.
func (v *Visor) DiscoverTransportByID(id uuid.UUID) (*transport.Entry, error) {
	tpD := v.tpDiscClient()

	entry, err := tpD.GetTransportByID(context.Background(), id)
	if err != nil {
		return nil, err
	}

	return entry, nil
}

// RoutingRules implements API.
func (v *Visor) RoutingRules() ([]routing.Rule, error) {
	return v.router.Rules(), nil
}

// RoutingRule implements API.
func (v *Visor) RoutingRule(key routing.RouteID) (routing.Rule, error) {
	return v.router.Rule(key)
}

// SaveRoutingRule implements API.
func (v *Visor) SaveRoutingRule(rule routing.Rule) error {
	return v.router.SaveRule(rule)
}

// RemoveRoutingRule implements API.
func (v *Visor) RemoveRoutingRule(key routing.RouteID) error {
	v.router.DelRules([]routing.RouteID{key})
	return nil
}

// RouteGroups implements API.
func (v *Visor) RouteGroups() ([]RouteGroupInfo, error) {
	var routegroups []RouteGroupInfo

	rules := v.router.Rules()
	for _, rule := range rules {
		if rule.Type() != routing.RuleReverse {
			continue
		}

		fwdRID := rule.NextRouteID()
		rule, err := v.router.Rule(fwdRID)
		if err != nil {
			return nil, err
		}

		routegroups = append(routegroups, RouteGroupInfo{
			ConsumeRule: rule,
			FwdRule:     rule,
		})
	}

	return routegroups, nil
}

// Restart implements API.
func (v *Visor) Restart() error {
	if v.restartCtx == nil {
		return ErrMalformedRestartContext
	}

	return v.restartCtx.Restart()
}

// Exec implements API.
// Exec executes a shell command. It returns combined stdout and stderr output and an error.
func (v *Visor) Exec(command string) ([]byte, error) {
	args := strings.Split(command, " ")
	cmd := exec.Command(args[0], args[1:]...) // nolint: gosec
	return cmd.CombinedOutput()
}

// Update implements API.
// Update updates visor.
// It checks if visor update is available.
// If it is, the method downloads a new visor versions, starts it and kills the current process.
func (v *Visor) Update(updateConfig updater.UpdateConfig) (bool, error) {
	updated, err := v.updater.Update(updateConfig)
	if err != nil {
		v.log.Errorf("Failed to update visor: %v", err)
		return false, err
	}

	return updated, nil
}

// UpdateWithStatus implements API.
// UpdateWithStatus combines results of Update and UpdateStatus.
func (v *Visor) UpdateWithStatus(config updater.UpdateConfig) <-chan StatusMessage {
	ch := make(chan StatusMessage, 512)

	ctx, cancel := context.WithCancel(context.Background())

	go func() {
		for {
			select {
			case <-ctx.Done():
				return
			default:
				status, err := v.UpdateStatus()
				if err != nil {
					v.log.WithError(err).Errorf("Failed to check update status")
					status = ""
				}

				select {
				case <-ctx.Done():
					return
				default:
					switch status {
					case "", io.EOF.Error():

					default:
						ch <- StatusMessage{
							Text: status,
						}
					}
					time.Sleep(100 * time.Millisecond)
				}
			}
		}
	}()

	go func() {
		defer func() {
			cancel()
			close(ch)
		}()

		updated, err := v.Update(config)
		if err != nil {
			ch <- StatusMessage{
				Text:    err.Error(),
				IsError: true,
			}
		} else if updated {
			ch <- StatusMessage{
				Text: "Finished",
			}
		} else {
			ch <- StatusMessage{
				Text: "No update found",
			}
		}
	}()

	return ch
}

// UpdateAvailable implements API.
// UpdateAvailable checks if visor update is available.
func (v *Visor) UpdateAvailable(channel updater.Channel) (*updater.Version, error) {
	version, err := v.updater.UpdateAvailable(channel)
	if err != nil {
		v.log.Errorf("Failed to check if visor update is available: %v", err)
		return nil, err
	}

	return version, nil
}

// UpdateStatus returns status of the current updating operation.
func (v *Visor) UpdateStatus() (string, error) {
	return v.updater.Status(), nil
}

// RuntimeLogs returns visor runtime logs
func (v *Visor) RuntimeLogs() (string, error) {
	var builder strings.Builder
	builder.WriteString("[")
	logs, _ := v.logstore.GetLogs()
	builder.WriteString(strings.Join(logs, ","))
	builder.WriteString("]")
	return builder.String(), nil
}

// SetMinHops sets min_hops routing config of visor
func (v *Visor) SetMinHops(in uint16) error {
	return v.conf.UpdateMinHops(in)
}

// SetPersistentTransports sets min_hops routing config of visor
func (v *Visor) SetPersistentTransports(pts []transport.PersistentTransports) error {
	return v.conf.UpdatePersistentTransports(pts)
}<|MERGE_RESOLUTION|>--- conflicted
+++ resolved
@@ -136,7 +136,6 @@
 
 // Summary provides detailed info including overview and health of the visor.
 type Summary struct {
-<<<<<<< HEAD
 	Overview             *Overview                        `json:"overview"`
 	Health               *HealthInfo                      `json:"health"`
 	Uptime               float64                          `json:"uptime"`
@@ -146,17 +145,7 @@
 	Online               bool                             `json:"online"`
 	MinHops              uint16                           `json:"min_hops"`
 	PersistentTransports []transport.PersistentTransports `json:"persistent_transports"`
-=======
-	Overview            *Overview                      `json:"overview"`
-	Health              *HealthInfo                    `json:"health"`
-	Uptime              float64                        `json:"uptime"`
-	Routes              []routingRuleResp              `json:"routes"`
-	IsHypervisor        bool                           `json:"is_hypervisor,omitempty"`
-	DmsgStats           *dmsgtracker.DmsgClientSummary `json:"dmsg_stats"`
-	Online              bool                           `json:"online"`
-	MinHops             uint16                         `json:"min_hops"`
-	SkybianBuildVersion string                         `json:"skybian_build_version"`
->>>>>>> afacd422
+	SkybianBuildVersion  string                           `json:"skybian_build_version"`
 }
 
 // Summary implements API.
@@ -198,21 +187,13 @@
 	}
 
 	summary := &Summary{
-<<<<<<< HEAD
 		Overview:             overview,
 		Health:               health,
 		Uptime:               uptime,
 		Routes:               extraRoutes,
 		MinHops:              v.conf.Routing.MinHops,
 		PersistentTransports: pts,
-=======
-		Overview:            overview,
-		Health:              health,
-		Uptime:              uptime,
-		Routes:              extraRoutes,
-		MinHops:             v.conf.Routing.MinHops,
-		SkybianBuildVersion: skybianBuildVersion,
->>>>>>> afacd422
+		SkybianBuildVersion:  skybianBuildVersion,
 	}
 
 	return summary, nil
