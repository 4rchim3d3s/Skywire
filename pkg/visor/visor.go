--- conflicted
+++ resolved
@@ -11,26 +11,7 @@
 	"syscall"
 	"time"
 
-<<<<<<< HEAD
-	"github.com/SkycoinProject/skycoin/src/util/logging"
 	"github.com/sirupsen/logrus"
-
-	"github.com/SkycoinProject/skywire-mainnet/internal/utclient"
-	"github.com/SkycoinProject/skywire-mainnet/pkg/app/appdisc"
-	"github.com/SkycoinProject/skywire-mainnet/pkg/app/appevent"
-	"github.com/SkycoinProject/skywire-mainnet/pkg/app/appserver"
-	"github.com/SkycoinProject/skywire-mainnet/pkg/app/launcher"
-	"github.com/SkycoinProject/skywire-mainnet/pkg/restart"
-	"github.com/SkycoinProject/skywire-mainnet/pkg/routefinder/rfclient"
-	"github.com/SkycoinProject/skywire-mainnet/pkg/router"
-	"github.com/SkycoinProject/skywire-mainnet/pkg/snet"
-	"github.com/SkycoinProject/skywire-mainnet/pkg/snet/arclient"
-	"github.com/SkycoinProject/skywire-mainnet/pkg/transport"
-	"github.com/SkycoinProject/skywire-mainnet/pkg/util/updater"
-	"github.com/SkycoinProject/skywire-mainnet/pkg/visor/visorconfig"
-=======
-	"github.com/sirupsen/logrus"
-	"github.com/skycoin/dmsg/cipher"
 	"github.com/skycoin/skycoin/src/util/logging"
 
 	"github.com/skycoin/skywire/internal/utclient"
@@ -41,13 +22,11 @@
 	"github.com/skycoin/skywire/pkg/restart"
 	"github.com/skycoin/skywire/pkg/routefinder/rfclient"
 	"github.com/skycoin/skywire/pkg/router"
-	"github.com/skycoin/skywire/pkg/skyenv"
 	"github.com/skycoin/skywire/pkg/snet"
 	"github.com/skycoin/skywire/pkg/snet/arclient"
 	"github.com/skycoin/skywire/pkg/transport"
 	"github.com/skycoin/skywire/pkg/util/updater"
 	"github.com/skycoin/skywire/pkg/visor/visorconfig"
->>>>>>> 706f0cef
 )
 
 var (
@@ -253,129 +232,8 @@
 	return v.arClient
 }
 
-<<<<<<< HEAD
 // unlinkSocketFiles removes unix socketFiles from file system
 func unlinkSocketFiles(socketFiles ...string) error {
-=======
-// Exec executes a shell command. It returns combined stdout and stderr output and an error.
-func (v *Visor) Exec(command string) ([]byte, error) {
-	args := strings.Split(command, " ")
-	cmd := exec.Command(args[0], args[1:]...) // nolint: gosec
-	return cmd.CombinedOutput()
-}
-
-// Update updates visor.
-// It checks if visor update is available.
-// If it is, the method downloads a new visor versions, starts it and kills the current process.
-func (v *Visor) Update(updateConfig updater.UpdateConfig) (bool, error) {
-	updated, err := v.updater.Update(updateConfig)
-	if err != nil {
-		v.log.Errorf("Failed to update visor: %v", err)
-		return false, err
-	}
-
-	return updated, nil
-}
-
-// UpdateAvailable checks if visor update is available.
-func (v *Visor) UpdateAvailable(channel updater.Channel) (*updater.Version, error) {
-	version, err := v.updater.UpdateAvailable(channel)
-	if err != nil {
-		v.log.Errorf("Failed to check if visor update is available: %v", err)
-		return nil, err
-	}
-
-	return version, nil
-}
-
-// UpdateStatus returns status of the current updating operation.
-func (v *Visor) UpdateStatus() string {
-	return v.updater.Status()
-}
-
-func (v *Visor) setAutoStart(appName string, autoStart bool) error {
-	if _, ok := v.appL.AppState(appName); !ok {
-		return ErrAppProcNotRunning
-	}
-
-	v.log.Infof("Saving auto start = %v for app %v to config", autoStart, appName)
-	return v.conf.UpdateAppAutostart(v.appL, appName, autoStart)
-}
-
-func (v *Visor) setAppPassword(appName, password string) error {
-	allowedToChangePassword := func(appName string) bool {
-		allowedApps := map[string]struct{}{
-			skyenv.SkysocksName:  {},
-			skyenv.VPNClientName: {},
-			skyenv.VPNServerName: {},
-		}
-
-		_, ok := allowedApps[appName]
-		return ok
-	}
-
-	if !allowedToChangePassword(appName) {
-		return fmt.Errorf("app %s is not allowed to change password", appName)
-	}
-
-	v.log.Infof("Changing %s password to %q", appName, password)
-
-	const (
-		passcodeArgName = "-passcode"
-	)
-
-	if err := v.conf.UpdateAppArg(v.appL, appName, passcodeArgName, password); err != nil {
-		return err
-	}
-
-	if _, ok := v.procM.ProcByName(appName); ok {
-		v.log.Infof("Updated %v password, restarting it", appName)
-		return v.appL.RestartApp(appName)
-	}
-
-	v.log.Infof("Updated %v password", appName)
-
-	return nil
-}
-
-func (v *Visor) setAppPK(appName string, pk cipher.PubKey) error {
-	allowedToChangePK := func(appName string) bool {
-		allowedApps := map[string]struct{}{
-			skyenv.SkysocksClientName: {},
-			skyenv.VPNClientName:      {},
-		}
-
-		_, ok := allowedApps[appName]
-		return ok
-	}
-
-	if !allowedToChangePK(appName) {
-		return fmt.Errorf("app %s is not allowed to change PK", appName)
-	}
-
-	v.log.Infof("Changing %s PK to %q", appName, pk)
-
-	const (
-		pkArgName = "-srv"
-	)
-
-	if err := v.conf.UpdateAppArg(v.appL, appName, pkArgName, pk.String()); err != nil {
-		return err
-	}
-
-	if _, ok := v.procM.ProcByName(appName); ok {
-		v.log.Infof("Updated %v PK, restarting it", appName)
-		return v.appL.RestartApp(appName)
-	}
-
-	v.log.Infof("Updated %v PK", appName)
-
-	return nil
-}
-
-// UnlinkSocketFiles removes unix socketFiles from file system
-func UnlinkSocketFiles(socketFiles ...string) error {
->>>>>>> 706f0cef
 	for _, f := range socketFiles {
 		if err := syscall.Unlink(f); err != nil {
 			if !strings.Contains(err.Error(), "no such file or directory") {
