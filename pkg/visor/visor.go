--- conflicted
+++ resolved
@@ -512,27 +512,15 @@
 }
 
 // StopApp stops running App.
-<<<<<<< HEAD
-func (node *Node) StopApp(appName string) error {
-	if !node.procManager.Exists(appName) {
-		return ErrUnknownApp
-	}
-
-	node.logger.Infof("Stopping app %s and closing ports", appName)
-
-	if err := node.procManager.Stop(appName); err != nil {
-		node.logger.Warn("Failed to stop app: ", err)
-=======
 func (visor *Visor) StopApp(appName string) error {
-	visor.logger.Infof("Stopping app %s and closing ports", appName)
-
 	if !visor.procManager.Exists(appName) {
 		return ErrUnknownApp
 	}
 
+	visor.logger.Infof("Stopping app %s and closing ports", appName)
+
 	if err := visor.procManager.Stop(appName); err != nil {
 		visor.logger.Warn("Failed to stop app: ", err)
->>>>>>> f0adcabe
 		return err
 	}
 
@@ -611,20 +599,14 @@
 		return err
 	}
 
-<<<<<<< HEAD
-	if node.procManager.Exists(socksName) {
-		node.logger.Infof("Updated %v password, restarting it", socksName)
-		return node.RestartApp(socksName)
-	}
-
-	node.logger.Infof("Updated %v password", socksName)
+	if visor.procManager.Exists(socksName) {
+		visor.logger.Infof("Updated %v password, restarting it", socksName)
+		return visor.RestartApp(socksName)
+	}
+
+	visor.logger.Infof("Updated %v password", socksName)
 
 	return nil
-=======
-	visor.logger.Infof("Updated %v password, restarting it", socksName)
-
-	return visor.RestartApp(socksName)
->>>>>>> f0adcabe
 }
 
 func (visor *Visor) setSocksClientPK(pk cipher.PubKey) error {
@@ -643,20 +625,14 @@
 		return err
 	}
 
-<<<<<<< HEAD
-	if node.procManager.Exists(socksClientName) {
-		node.logger.Infof("Updated %v PK, restarting it", socksClientName)
-		return node.RestartApp(socksClientName)
-	}
-
-	node.logger.Infof("Updated %v PK", socksClientName)
+	if visor.procManager.Exists(socksClientName) {
+		visor.logger.Infof("Updated %v PK, restarting it", socksClientName)
+		return visor.RestartApp(socksClientName)
+	}
+
+	visor.logger.Infof("Updated %v PK", socksClientName)
 
 	return nil
-=======
-	visor.logger.Infof("Updated %v PK, restarting it", socksClientName)
-
-	return visor.RestartApp(socksClientName)
->>>>>>> f0adcabe
 }
 
 func (visor *Visor) updateArg(config *Config, appName, argName, value string) {
