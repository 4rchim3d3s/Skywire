package visor

import (
	"encoding/json"
	"errors"
	"fmt"
	"io/ioutil"
	"sync"
	"time"

	"github.com/SkycoinProject/dmsg/cipher"
	"github.com/SkycoinProject/skycoin/src/util/logging"

	"github.com/SkycoinProject/skywire-mainnet/pkg/app/launcher"
	"github.com/SkycoinProject/skywire-mainnet/pkg/restart"
	"github.com/SkycoinProject/skywire-mainnet/pkg/routing"
	"github.com/SkycoinProject/skywire-mainnet/pkg/skyenv"
	"github.com/SkycoinProject/skywire-mainnet/pkg/snet"
)

//go:generate readmegen -n Config -o ./README.md ./config.go

const (
	// DefaultTimeout is used for default config generation and if it is not set in config.
	// TODO: Put this in skyenv.
	DefaultTimeout = Duration(10 * time.Second)

	// ConfigVersion of the visor config.
	// TODO: Put this in skyenv?
	ConfigVersion = "v1.0.0"

	// StdinName is the path name used to identify STDIN.
	StdinName = "STDIN"
)

var (
	// ErrNoConfigPath is returned on attempt to read/write config when visor contains no config path.
	ErrNoConfigPath = errors.New("no config path")
)

// Config defines configuration parameters for Visor.
type Config struct {
	path string
	log  *logging.MasterLogger
	mu   sync.RWMutex

	Version       string               `json:"version"`
	KeyPair       *KeyPair             `json:"key_pair"`
	Dmsg          *snet.DmsgConfig     `json:"dmsg"`
	Dmsgpty       *DmsgptyConfig       `json:"dmsgpty,omitempty"`
	STCP          *snet.STCPConfig     `json:"stcp,omitempty"`
	Transport     *TransportConfig     `json:"transport"`
	Routing       *RoutingConfig       `json:"routing"`
	UptimeTracker *UptimeTrackerConfig `json:"uptime_tracker,omitempty"`
	Launcher      *LauncherConfig      `json:"launcher"`

	Hypervisors []HypervisorConfig `json:"hypervisors"`
	CLIAddr     string             `json:"cli_addr"`

	LogLevel          string   `json:"log_level"`
	ShutdownTimeout   Duration `json:"shutdown_timeout,omitempty"` // time value, examples: 10s, 1m, etc
	RestartCheckDelay string   `json:"restart_check_delay,omitempty"`
}

// Flush flushes config to file.
func (c *Config) Flush() error {
	c.mu.Lock()
	defer c.mu.Unlock()

	return c.flush()
}

func (c *Config) flush() error {
	switch c.path {
	case "":
		return ErrNoConfigPath
	case StdinName:
		return nil
	}

	j, err := json.Marshal(c)
	if err != nil {
		panic(err)
	}
	c.log.Debugf("Updating visor config to: %s", string(j))

	bytes, err := json.MarshalIndent(c, "", "\t")
	if err != nil {
		return err
	}
	const filePerm = 0644
	return ioutil.WriteFile(c.path, bytes, filePerm)
}

// BaseConfig returns a visor config with 'enforced' fields only.
// This is used as default values if no config is given, or for missing *required* fields.
func BaseConfig(log *logging.MasterLogger, configPath string) *Config {
	if log == nil {
		log = logging.NewMasterLogger()
	}
	conf := &Config{
		path:    configPath,
		log:     log,
		Version: ConfigVersion,
		Dmsg: &snet.DmsgConfig{
			Discovery:     skyenv.DefaultDmsgDiscAddr,
			SessionsCount: 1,
		},
		Transport: &TransportConfig{
			Discovery: skyenv.DefaultTpDiscAddr,
			LogStore: &LogStoreConfig{
				Type: LogStoreMemory,
			},
		},
		Routing: &RoutingConfig{
			SetupNodes:         []cipher.PubKey{skyenv.MustPK(skyenv.DefaultSetupPK)},
			RouteFinder:        skyenv.DefaultRouteFinderAddr,
			RouteFinderTimeout: DefaultTimeout,
		},
		Launcher: &LauncherConfig{
			Discovery:  nil,
			Apps:       nil,
			ServerAddr: skyenv.DefaultAppSrvAddr,
			BinPath:    skyenv.DefaultAppBinPath,
			LocalPath:  skyenv.DefaultAppLocalPath,
		},
		CLIAddr:           skyenv.DefaultRPCAddr,
		LogLevel:          skyenv.DefaultLogLevel,
		ShutdownTimeout:   DefaultTimeout,
		RestartCheckDelay: restart.DefaultCheckDelay.String(), // TODO: Use Duration type.
	}
	return conf
}

// DefaultConfig returns the default visor config from a given key pair (if specified).
// The config's key_pair field will be nil if not specified.
// Generated config will be saved to 'configPath'
func DefaultConfig(log *logging.MasterLogger, configPath string, keys *KeyPair) (*Config, error) {
	conf := BaseConfig(log, configPath)
	conf.Dmsgpty = &DmsgptyConfig{
		Port:     skyenv.DmsgPtyPort,
		AuthFile: skyenv.DefaultDmsgPtyWhitelist,
		CLINet:   skyenv.DefaultDmsgPtyCLINet,
		CLIAddr:  skyenv.DefaultDmsgPtyCLIAddr,
	}
	conf.STCP = &snet.STCPConfig{
		LocalAddr: skyenv.DefaultSTCPAddr,
		PKTable:   nil,
	}
	conf.Transport.LogStore = &LogStoreConfig{
		Type:     LogStoreFile,
		Location: skyenv.DefaultTpLogStore,
	}
<<<<<<< HEAD

	return c.Dmsg
}

// TransportDiscovery extracts TransportConfig and returns transport.DiscoveryClient based on the config.
// If TransportConfig is not found, DefaultTransportConfig() is used.
func (c *Config) TransportDiscovery() (transport.DiscoveryClient, error) {
	if c.Transport == nil {
		c.Transport = DefaultTransportConfig()
		if err := c.flush(); err != nil && c.log != nil {
			c.log.WithError(err).Errorf("Failed to flush config to disk")
		}
=======
	conf.UptimeTracker = &UptimeTrackerConfig{
		Addr: skyenv.DefaultUptimeTrackerAddr,
	}
	conf.Launcher.Discovery = &AppDiscConfig{
		UpdateInterval: Duration(skyenv.AppDiscUpdateInterval),
		ProxyDisc:      skyenv.DefaultProxyDiscAddr,
	}
	conf.Launcher.Apps = []launcher.AppConfig{
		{
			Name:      skyenv.SkychatName,
			AutoStart: true,
			Port:      routing.Port(skyenv.SkychatPort),
			Args:      []string{"-addr", skyenv.SkychatAddr},
		},
		{
			Name:      skyenv.SkysocksName,
			AutoStart: true,
			Port:      routing.Port(skyenv.SkysocksPort),
		},
		{
			Name:      skyenv.SkysocksClientName,
			AutoStart: false,
			Port:      routing.Port(skyenv.SkysocksClientPort),
		},
		{
			Name:      skyenv.VPNServerName,
			AutoStart: true,
			Port:      routing.Port(skyenv.VPNServerPort),
		},
		{
			Name:      skyenv.VPNClientName,
			AutoStart: false,
			Port:      routing.Port(skyenv.VPNClientPort),
		},
	}
	if keys != nil {
		conf.KeyPair = keys
		conf.ensureKeys()
	}
	return conf, conf.Flush()
}

// UpdateAppAutostart modifies a single app's autostart value within the config and also the given launcher.
// The updated config gets flushed to file if there are any changes.
func (c *Config) UpdateAppAutostart(launch *launcher.Launcher, appName string, autoStart bool) error {
	c.mu.Lock()
	defer c.mu.Unlock()

	conf := c.Launcher

	changed := false
	for i := range conf.Apps {
		if conf.Apps[i].Name == appName {
			conf.Apps[i].AutoStart = autoStart
			changed = true
			break
		}
	}

	if !changed {
		return nil
>>>>>>> 70724de5
	}

	launch.ResetConfig(launcher.Config{
		VisorPK:    c.KeyPair.PubKey,
		Apps:       conf.Apps,
		ServerAddr: conf.ServerAddr,
		BinPath:    conf.BinPath,
		LocalPath:  conf.LocalPath,
	})
	return c.flush()
}

// UpdateAppArg updates the cli flag of the specified app config and also within the launcher.
// The updated config gets flushed to file if there are any changes.
func (c *Config) UpdateAppArg(launch *launcher.Launcher, appName, argName, value string) error {
	c.mu.Lock()
	defer c.mu.Unlock()

	conf := c.Launcher

	configChanged := true
	for i := range conf.Apps {
		if conf.Apps[i].Name == appName {
			configChanged = true

			argChanged := false
			for j := range conf.Apps[i].Args {
				if conf.Apps[i].Args[j] == argName && j+1 < len(conf.Apps[i].Args) {
					conf.Apps[i].Args[j+1] = value
					argChanged = true
					break
				}
			}
			if !argChanged {
				conf.Apps[i].Args = append(conf.Apps[i].Args, argName, value)
			}
		}
	}

	if !configChanged {
		return nil
	}

	launch.ResetConfig(launcher.Config{
		VisorPK:    c.KeyPair.PubKey,
		Apps:       conf.Apps,
		ServerAddr: conf.ServerAddr,
		BinPath:    conf.BinPath,
		LocalPath:  conf.LocalPath,
	})
	return c.flush()
}

// Keys returns visor public and secret keys extracted from config.
// If they are not found, new keys are generated.
func (c *Config) Keys() *KeyPair {
	c.mu.Lock()
	defer c.mu.Unlock()

	if changed := c.ensureKeys(); !changed {
		return c.KeyPair
	}
	if err := c.flush(); err != nil && c.log != nil {
		c.log.WithError(err).Errorf("Failed to Flush config to disk")
	}
	return c.KeyPair
}

func (c *Config) ensureKeys() (changed bool) {
	// If both keys are set, no additional action is needed.
	if c.KeyPair != nil && !c.KeyPair.SecKey.Null() && !c.KeyPair.PubKey.Null() {
		return false
	}

	// If either no keys are set or SecKey is not set, a new key pair is generated.
	if c.KeyPair == nil || c.KeyPair.SecKey.Null() {
		c.KeyPair = NewKeyPair()
	}

	// If SecKey is set and PubKey is not set, PubKey can be generated from SecKey.
	if !c.KeyPair.SecKey.Null() && c.KeyPair.PubKey.Null() {
		pk, err := c.KeyPair.SecKey.PubKey()
		if err != nil {
			// If generation of PubKey from SecKey fails, a new key pair is generated.
			c.KeyPair = NewKeyPair()
		} else {
			c.KeyPair.PubKey = pk
		}
	}

	return true
}

// KeyPair defines Visor public and secret key pair.
type KeyPair struct {
	PubKey cipher.PubKey `json:"public_key"`
	SecKey cipher.SecKey `json:"secret_key"`
}

// NewKeyPair returns a new public and secret key pair.
func NewKeyPair() *KeyPair {
	pk, sk := cipher.GenerateKeyPair()

	return &KeyPair{
		PubKey: pk,
		SecKey: sk,
	}
}

// RestoreKeyPair generates a key pair using just the secret key.
func RestoreKeyPair(sk cipher.SecKey) *KeyPair {
	pk, err := sk.PubKey()
	if err != nil {
		panic(fmt.Errorf("failed to restore key pair: %v", err))
	}
	return &KeyPair{PubKey: pk, SecKey: sk}
}

// DmsgptyConfig configures the dmsgpty-host.
type DmsgptyConfig struct {
	Port     uint16 `json:"port"`
	AuthFile string `json:"authorization_file"`
	CLINet   string `json:"cli_network"`
	CLIAddr  string `json:"cli_address"`
}

// TransportConfig defines a transport config.
type TransportConfig struct {
	Discovery     string          `json:"discovery"`
	LogStore      *LogStoreConfig `json:"log_store"`
	TrustedVisors []cipher.PubKey `json:"trusted_visors"`
}

// LogStoreType defines a type for LogStore. It may be either file or memory.
type LogStoreType string

const (
	// LogStoreFile tells LogStore to use a file for storage.
	LogStoreFile = "file"
	// LogStoreMemory tells LogStore to use memory for storage.
	LogStoreMemory = "memory"
)

// LogStoreConfig configures a LogStore.
type LogStoreConfig struct {
	Type     LogStoreType `json:"type"`
	Location string       `json:"location"`
}

// RoutingConfig configures routing.
type RoutingConfig struct {
	SetupNodes         []cipher.PubKey `json:"setup_nodes,omitempty"`
	RouteFinder        string          `json:"route_finder"`
	RouteFinderTimeout Duration        `json:"route_finder_timeout,omitempty"`
}

// UptimeTrackerConfig configures uptime tracker.
type UptimeTrackerConfig struct {
	Addr string `json:"addr"`
}

// AppDiscConfig configures Skywire App Discovery Clients.
type AppDiscConfig struct {
	UpdateInterval Duration `json:"update_interval,omitempty"`
	ProxyDisc      string   `json:"proxy_discovery_addr"`
}

// LauncherConfig configures the app launcher.
type LauncherConfig struct {
	Discovery  *AppDiscConfig       `json:"discovery"`
	Apps       []launcher.AppConfig `json:"apps"`
	ServerAddr string               `json:"server_addr"`
	BinPath    string               `json:"bin_path"`
	LocalPath  string               `json:"local_path"`
}

// HypervisorConfig represents hypervisor configuration.
type HypervisorConfig struct {
	PubKey cipher.PubKey `json:"public_key"`
}

// InterfaceConfig defines listening interfaces for skywire visor.
type InterfaceConfig struct {
	RPCAddress string `json:"rpc"` // RPC address and port for command-line interface (leave blank to disable RPC interface).
}<|MERGE_RESOLUTION|>--- conflicted
+++ resolved
@@ -151,20 +151,6 @@
 		Type:     LogStoreFile,
 		Location: skyenv.DefaultTpLogStore,
 	}
-<<<<<<< HEAD
-
-	return c.Dmsg
-}
-
-// TransportDiscovery extracts TransportConfig and returns transport.DiscoveryClient based on the config.
-// If TransportConfig is not found, DefaultTransportConfig() is used.
-func (c *Config) TransportDiscovery() (transport.DiscoveryClient, error) {
-	if c.Transport == nil {
-		c.Transport = DefaultTransportConfig()
-		if err := c.flush(); err != nil && c.log != nil {
-			c.log.WithError(err).Errorf("Failed to flush config to disk")
-		}
-=======
 	conf.UptimeTracker = &UptimeTrackerConfig{
 		Addr: skyenv.DefaultUptimeTrackerAddr,
 	}
@@ -226,7 +212,6 @@
 
 	if !changed {
 		return nil
->>>>>>> 70724de5
 	}
 
 	launch.ResetConfig(launcher.Config{
