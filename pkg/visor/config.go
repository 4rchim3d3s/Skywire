--- conflicted
+++ resolved
@@ -143,12 +143,6 @@
 func (c *Config) AppsConfig() (map[string]AppConfig, error) {
 	apps := make(map[string]AppConfig)
 	for _, app := range c.Apps {
-<<<<<<< HEAD
-		if app.Version == "" {
-			app.Version = c.Version
-		}
-=======
->>>>>>> 4d8e32f8
 		apps[app.App] = app
 	}
 
