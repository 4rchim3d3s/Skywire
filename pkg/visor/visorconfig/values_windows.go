--- conflicted
+++ resolved
@@ -16,11 +16,7 @@
 // UserConfig contains installation paths for running skywire as the user
 func UserConfig() skyenv.PkgConfig {
 	usrConfig := skyenv.PkgConfig{
-<<<<<<< HEAD
-		LauncherBinPath: "C:/Program Files/Skywire/build/apps",
-=======
 		LauncherBinPath: "C:/Program Files/Skywire",
->>>>>>> a00b5dcb
 		LocalPath:       HomePath() + "/.skywire/local",
 		Hypervisor: skyenv.Hypervisor{
 			DbPath:     HomePath() + "/.skywire/users.db",
