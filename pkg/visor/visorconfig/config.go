package visorconfig

import (
	"github.com/skycoin/dmsg/cipher"
	"github.com/skycoin/skycoin/src/util/logging"

	"github.com/skycoin/skywire/pkg/app/launcher"
	"github.com/skycoin/skywire/pkg/dmsgc"
	"github.com/skycoin/skywire/pkg/restart"
	"github.com/skycoin/skywire/pkg/routing"
	"github.com/skycoin/skywire/pkg/skyenv"
	"github.com/skycoin/skywire/pkg/transport/network"
	"github.com/skycoin/skywire/pkg/visor/hypervisorconfig"
)

// MakeBaseConfig returns a visor config with 'enforced' fields only.
// This is used as default values if no config is given, or for missing *required* fields.
// This function always returns the latest config version.
func MakeBaseConfig(common *Common) *V1 {
	conf := new(V1)
	conf.Common = common
	conf.Dmsg = &dmsgc.DmsgConfig{
		Discovery:     skyenv.DefaultDmsgDiscAddr,
		SessionsCount: 1,
	}
	conf.Transport = &V1Transport{
		Discovery:       skyenv.DefaultTpDiscAddr,
		AddressResolver: skyenv.DefaultAddressResolverAddr,
	}
	conf.Routing = &V1Routing{
		SetupNodes:         []cipher.PubKey{skyenv.MustPK(skyenv.DefaultSetupPK)},
		RouteFinder:        skyenv.DefaultRouteFinderAddr,
		RouteFinderTimeout: DefaultTimeout,
	}
	conf.Launcher = &V1Launcher{
		ServiceDisc: skyenv.DefaultServiceDiscAddr,
		Apps:        nil,
		ServerAddr:  skyenv.DefaultAppSrvAddr,
		BinPath:     skyenv.DefaultAppBinPath,
	}
	conf.UptimeTracker = &V1UptimeTracker{
		Addr: skyenv.DefaultUptimeTrackerAddr,
	}
	conf.CLIAddr = skyenv.DefaultRPCAddr
	conf.LogLevel = skyenv.DefaultLogLevel
	conf.LocalPath = skyenv.DefaultLocalPath
	conf.StunServers = skyenv.GetStunServers()
	conf.ShutdownTimeout = DefaultTimeout
	conf.RestartCheckDelay = Duration(restart.DefaultCheckDelay)
	return conf
}

// MakeDefaultConfig returns the default visor config from a given secret key (if specified).
// The config's 'sk' field will be nil if not specified.
// Generated config will be saved to 'confPath'.
// This function always returns the latest config version.
func MakeDefaultConfig(log *logging.MasterLogger, confPath string, sk *cipher.SecKey, hypervisor bool) (*V1, error) {
	cc, err := NewCommon(log, confPath, V1Name, sk)
	if err != nil {
		return nil, err
	}
	return defaultConfigFromCommon(cc, hypervisor)
}

func defaultConfigFromCommon(cc *Common, hypervisor bool) (*V1, error) {
	// Enforce version and keys in 'cc'.
	cc.Version = V1Name
	if err := cc.ensureKeys(); err != nil {
		return nil, err
	}

	// Actual config generation.
	conf := MakeBaseConfig(cc)

	conf.Dmsgpty = &V1Dmsgpty{
<<<<<<< HEAD
		Port:    skyenv.DmsgPtyPort,
		CLINet:  skyenv.DefaultDmsgPtyCLINet,
		CLIAddr: skyenv.DefaultDmsgPtyCLIAddr(),
=======
		DmsgPort: skyenv.DmsgPtyPort,
		CLINet:   skyenv.DefaultDmsgPtyCLINet,
		CLIAddr:  skyenv.DefaultDmsgPtyCLIAddr,
>>>>>>> ab2959e8
	}

	conf.STCP = &network.STCPConfig{
		ListeningAddress: skyenv.DefaultSTCPAddr,
		PKTable:          nil,
	}

	conf.UptimeTracker = &V1UptimeTracker{
		Addr: skyenv.DefaultUptimeTrackerAddr,
	}

	conf.Launcher.ServiceDisc = skyenv.DefaultServiceDiscAddr

	conf.Launcher.Apps = []launcher.AppConfig{
		{
			Name:      skyenv.SkychatName,
			AutoStart: true,
			Port:      routing.Port(skyenv.SkychatPort),
			Args:      []string{"-addr", skyenv.SkychatAddr},
		},
		{
			Name:      skyenv.SkysocksName,
			AutoStart: true,
			Port:      routing.Port(skyenv.SkysocksPort),
		},
		{
			Name:      skyenv.SkysocksClientName,
			AutoStart: false,
			Port:      routing.Port(skyenv.SkysocksClientPort),
		},
		{
			Name:      skyenv.VPNServerName,
			AutoStart: false,
			Port:      routing.Port(skyenv.VPNServerPort),
		},
		{
			Name:      skyenv.VPNClientName,
			AutoStart: false,
			Port:      routing.Port(skyenv.VPNClientPort),
		},
	}

	conf.Hypervisors = make([]cipher.PubKey, 0)

	if hypervisor {
		config := hypervisorconfig.GenerateWorkDirConfig(false)
		conf.Hypervisor = &config
	}

	return conf, nil
}

// MakeTestConfig acts like MakeDefaultConfig, however, test deployment service addresses are used instead.
func MakeTestConfig(log *logging.MasterLogger, confPath string, sk *cipher.SecKey, hypervisor bool) (*V1, error) {
	conf, err := MakeDefaultConfig(log, confPath, sk, hypervisor)
	if err != nil {
		return nil, err
	}
	SetDefaultTestingValues(conf)
	if conf.Hypervisor != nil {
		conf.Hypervisor.DmsgDiscovery = conf.Transport.Discovery
	}

	return conf, nil
}

// MakePackageConfig acts like MakeDefaultConfig but use package config defaults
func MakePackageConfig(log *logging.MasterLogger, confPath string, sk *cipher.SecKey, hypervisor bool) (*V1, error) {
	conf, err := MakeDefaultConfig(log, confPath, sk, hypervisor)
	if err != nil {
		return nil, err
	}

	conf.Dmsgpty = &V1Dmsgpty{
<<<<<<< HEAD
		Port:    skyenv.DmsgPtyPort,
		CLINet:  skyenv.DefaultDmsgPtyCLINet,
		CLIAddr: skyenv.DefaultDmsgPtyCLIAddr(),
=======
		DmsgPort: skyenv.DmsgPtyPort,
		CLINet:   skyenv.DefaultDmsgPtyCLINet,
		CLIAddr:  skyenv.DefaultDmsgPtyCLIAddr,
>>>>>>> ab2959e8
	}
	conf.LocalPath = skyenv.PackageAppLocalPath()
	conf.Launcher.BinPath = skyenv.PackageAppBinPath()

	if conf.Hypervisor != nil {
		conf.Hypervisor.EnableAuth = skyenv.DefaultEnableAuth
		conf.Hypervisor.TLSKeyFile = skyenv.PackageTLSKey()
		conf.Hypervisor.TLSCertFile = skyenv.PackageTLSCert()
		conf.Hypervisor.TLSKeyFile = skyenv.PackageTLSKey()
		conf.Hypervisor.TLSCertFile = skyenv.PackageTLSCert()
		conf.Hypervisor.DBPath = skyenv.PackageDBPath()
	}
	return conf, nil
}

// MakeSkybianConfig acts like MakeDefaultConfig but uses default paths, etc. as found in skybian / produced by skyimager
func MakeSkybianConfig(log *logging.MasterLogger, confPath string, sk *cipher.SecKey, hypervisor bool) (*V1, error) {
	conf, err := MakeDefaultConfig(log, confPath, sk, hypervisor)
	if err != nil {
		return nil, err
	}

	conf.Dmsgpty = &V1Dmsgpty{
		DmsgPort: skyenv.DmsgPtyPort,
		CLINet:   skyenv.DefaultDmsgPtyCLINet,
		CLIAddr:  skyenv.SkybianDmsgPtyCLIAddr,
	}
	conf.LocalPath = skyenv.SkybianLocalPath
	conf.Launcher.BinPath = skyenv.SkybianAppBinPath

	if conf.Hypervisor != nil {
		conf.Hypervisor.EnableAuth = skyenv.DefaultEnableAuth
		conf.Hypervisor.EnableTLS = skyenv.SkybianEnableTLS
		conf.Hypervisor.TLSKeyFile = skyenv.SkybianTLSKey
		conf.Hypervisor.TLSCertFile = skyenv.SkybianTLSCert
		conf.Hypervisor.DBPath = skyenv.SkybianDBPath
	}
	return conf, nil
}

// SetDefaultTestingValues mutates configuration to use testing values
func SetDefaultTestingValues(conf *V1) {
	conf.Dmsg.Discovery = skyenv.TestDmsgDiscAddr
	conf.Transport.Discovery = skyenv.TestTpDiscAddr
	conf.Transport.AddressResolver = skyenv.TestAddressResolverAddr
	conf.Routing.RouteFinder = skyenv.TestRouteFinderAddr
	conf.Routing.SetupNodes = []cipher.PubKey{skyenv.MustPK(skyenv.TestSetupPK)}
	conf.UptimeTracker.Addr = skyenv.TestUptimeTrackerAddr
	conf.Launcher.ServiceDisc = skyenv.TestServiceDiscAddr
}

// SetDefaultProductionValues mutates configuration to use production values
func SetDefaultProductionValues(conf *V1) {
	conf.Dmsg.Discovery = skyenv.DefaultDmsgDiscAddr
	conf.Transport.Discovery = skyenv.DefaultTpDiscAddr
	conf.Transport.AddressResolver = skyenv.DefaultAddressResolverAddr
	conf.Routing.RouteFinder = skyenv.DefaultRouteFinderAddr
	conf.Routing.SetupNodes = []cipher.PubKey{skyenv.MustPK(skyenv.DefaultSetupPK)}
	conf.UptimeTracker = &V1UptimeTracker{
		Addr: skyenv.DefaultUptimeTrackerAddr,
	}
	conf.Launcher.ServiceDisc = skyenv.DefaultServiceDiscAddr
}<|MERGE_RESOLUTION|>--- conflicted
+++ resolved
@@ -73,15 +73,9 @@
 	conf := MakeBaseConfig(cc)
 
 	conf.Dmsgpty = &V1Dmsgpty{
-<<<<<<< HEAD
-		Port:    skyenv.DmsgPtyPort,
-		CLINet:  skyenv.DefaultDmsgPtyCLINet,
-		CLIAddr: skyenv.DefaultDmsgPtyCLIAddr(),
-=======
 		DmsgPort: skyenv.DmsgPtyPort,
 		CLINet:   skyenv.DefaultDmsgPtyCLINet,
-		CLIAddr:  skyenv.DefaultDmsgPtyCLIAddr,
->>>>>>> ab2959e8
+		CLIAddr:  skyenv.DefaultDmsgPtyCLIAddr(),
 	}
 
 	conf.STCP = &network.STCPConfig{
@@ -156,15 +150,9 @@
 	}
 
 	conf.Dmsgpty = &V1Dmsgpty{
-<<<<<<< HEAD
-		Port:    skyenv.DmsgPtyPort,
-		CLINet:  skyenv.DefaultDmsgPtyCLINet,
-		CLIAddr: skyenv.DefaultDmsgPtyCLIAddr(),
-=======
 		DmsgPort: skyenv.DmsgPtyPort,
 		CLINet:   skyenv.DefaultDmsgPtyCLINet,
-		CLIAddr:  skyenv.DefaultDmsgPtyCLIAddr,
->>>>>>> ab2959e8
+		CLIAddr:  skyenv.DefaultDmsgPtyCLIAddr(),
 	}
 	conf.LocalPath = skyenv.PackageAppLocalPath()
 	conf.Launcher.BinPath = skyenv.PackageAppBinPath()
