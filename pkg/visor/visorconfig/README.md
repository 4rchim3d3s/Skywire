# V1

- `` (*[Common](#Common))
- `mu` ([RWMutex](#RWMutex))
- `dmsg` (*[DmsgConfig](#DmsgConfig))
- `dmsgpty` (*[V1Dmsgpty](#V1Dmsgpty))
- `stcp` (*[STCPConfig](#STCPConfig))
- `transport` (*[V1Transport](#V1Transport))
- `routing` (*[V1Routing](#V1Routing))
- `uptime_tracker` (*[V1UptimeTracker](#V1UptimeTracker))
- `launcher` (*[V1Launcher](#V1Launcher))
- `hypervisors` ()
- `cli_addr` (string)
- `log_level` (string)
- `shutdown_timeout` (Duration)
- `restart_check_delay` (string)
- `public_trusted_visor` (bool)
- `hypervisor` (*[Config](#Config))


# V1Dmsgpty

- `port` (uint16)
- `authorization_file` (string)
- `cli_network` (string)
- `cli_address` (string)


<<<<<<< HEAD
# V1Transport

- `discovery` (string)
- `address_resolver` (string)
- `log_store` (*[V1LogStore](#V1LogStore))
- `trusted_visors` ()


# V1UptimeTracker
=======
# V1Dmsgpty

- `port` (uint16)
- `authorization_file` (string)
- `cli_network` (string)
- `cli_address` (string)


# V1Transport
>>>>>>> 427d6a7f

- `discovery` (string)
- `address_resolver` (string)
- `log_store` (*[V1LogStore](#V1LogStore))
- `trusted_visors` ()


# V1LogStore

- `type` (string) - Type defines the log store type. Valid values: file, memory.
- `location` (string)


# V1Launcher

- `discovery` (*[V1AppDisc](#V1AppDisc))
- `apps` ([][AppConfig](#AppConfig))
- `server_addr` (string)
- `bin_path` (string)
- `local_path` (string)


<<<<<<< HEAD
# V1Routing

- `setup_nodes` ()
- `route_finder` (string)
- `route_finder_timeout` (Duration)


# V1LogStore
=======
# V1UptimeTracker
>>>>>>> 427d6a7f

- `addr` (string)


# V1AppDisc

- `update_interval` (Duration)
- `proxy_discovery_addr` (string)


# Common

- `path` (string)
- `log` (*[MasterLogger](#MasterLogger))
- `version` (string)
- `sk` (SecKey)
- `pk` (PubKey)


# RWMutex

- `w` ([Mutex](#Mutex))
- `writerSem` (uint32)
- `readerSem` (uint32)
- `readerCount` (int32)
- `readerWait` (int32)


# Mutex
<<<<<<< HEAD

- `state` (int32)
- `sema` (uint32)


# AppConfig

- `name` (string)
- `args` ([]string)
- `auto_start` (bool)
- `port` (Port)


# MasterLogger

- `` (*[Logger](#Logger))


# Logger

- `` (FieldLogger)


# DmsgConfig
=======
>>>>>>> 427d6a7f

- `discovery` (string)
- `sessions_count` (int)


# STCPConfig

- `pk_table` ()
<<<<<<< HEAD
- `local_address` (string)
=======
- `local_address` (string)


# AppConfig

- `name` (string)
- `args` ([]string)
- `auto_start` (bool)
- `port` (Port)


# DmsgConfig

- `discovery` (string)
- `sessions_count` (int)


# Config

- `-` (PubKey)
- `-` (SecKey)
- `db_path` (string)
- `enable_auth` (bool)
- `cookies` ([CookieConfig](#CookieConfig))
- `-` (string)
- `dmsg_port` (uint16)
- `http_addr` (string)
- `enable_tls` (bool)
- `tls_cert_file` (string)
- `tls_key_file` (string)


# CookieConfig

- `hash_key` (Key)
- `block_key` (Key)
- `expires_duration` (Duration)
- `path` (string)
- `domain` (string)
- `-` (bool)


# MasterLogger

- `` (*[Logger](#Logger))


# Logger

- `` (FieldLogger)
>>>>>>> 427d6a7f
<|MERGE_RESOLUTION|>--- conflicted
+++ resolved
@@ -18,46 +18,17 @@
 - `hypervisor` (*[Config](#Config))
 
 
-# V1Dmsgpty
+# V1UptimeTracker
 
-- `port` (uint16)
-- `authorization_file` (string)
-- `cli_network` (string)
-- `cli_address` (string)
+- `addr` (string)
 
 
-<<<<<<< HEAD
 # V1Transport
 
 - `discovery` (string)
 - `address_resolver` (string)
 - `log_store` (*[V1LogStore](#V1LogStore))
 - `trusted_visors` ()
-
-
-# V1UptimeTracker
-=======
-# V1Dmsgpty
-
-- `port` (uint16)
-- `authorization_file` (string)
-- `cli_network` (string)
-- `cli_address` (string)
-
-
-# V1Transport
->>>>>>> 427d6a7f
-
-- `discovery` (string)
-- `address_resolver` (string)
-- `log_store` (*[V1LogStore](#V1LogStore))
-- `trusted_visors` ()
-
-
-# V1LogStore
-
-- `type` (string) - Type defines the log store type. Valid values: file, memory.
-- `location` (string)
 
 
 # V1Launcher
@@ -69,26 +40,31 @@
 - `local_path` (string)
 
 
-<<<<<<< HEAD
+# V1AppDisc
+
+- `update_interval` (Duration)
+- `proxy_discovery_addr` (string)
+
+
+# V1LogStore
+
+- `type` (string) - Type defines the log store type. Valid values: file, memory.
+- `location` (string)
+
+
+# V1Dmsgpty
+
+- `port` (uint16)
+- `authorization_file` (string)
+- `cli_network` (string)
+- `cli_address` (string)
+
+
 # V1Routing
 
 - `setup_nodes` ()
 - `route_finder` (string)
 - `route_finder_timeout` (Duration)
-
-
-# V1LogStore
-=======
-# V1UptimeTracker
->>>>>>> 427d6a7f
-
-- `addr` (string)
-
-
-# V1AppDisc
-
-- `update_interval` (Duration)
-- `proxy_discovery_addr` (string)
 
 
 # Common
@@ -98,65 +74,6 @@
 - `version` (string)
 - `sk` (SecKey)
 - `pk` (PubKey)
-
-
-# RWMutex
-
-- `w` ([Mutex](#Mutex))
-- `writerSem` (uint32)
-- `readerSem` (uint32)
-- `readerCount` (int32)
-- `readerWait` (int32)
-
-
-# Mutex
-<<<<<<< HEAD
-
-- `state` (int32)
-- `sema` (uint32)
-
-
-# AppConfig
-
-- `name` (string)
-- `args` ([]string)
-- `auto_start` (bool)
-- `port` (Port)
-
-
-# MasterLogger
-
-- `` (*[Logger](#Logger))
-
-
-# Logger
-
-- `` (FieldLogger)
-
-
-# DmsgConfig
-=======
->>>>>>> 427d6a7f
-
-- `discovery` (string)
-- `sessions_count` (int)
-
-
-# STCPConfig
-
-- `pk_table` ()
-<<<<<<< HEAD
-- `local_address` (string)
-=======
-- `local_address` (string)
-
-
-# AppConfig
-
-- `name` (string)
-- `args` ([]string)
-- `auto_start` (bool)
-- `port` (Port)
 
 
 # DmsgConfig
@@ -190,6 +107,27 @@
 - `-` (bool)
 
 
+# RWMutex
+
+- `w` ([Mutex](#Mutex))
+- `writerSem` (uint32)
+- `readerSem` (uint32)
+- `readerCount` (int32)
+- `readerWait` (int32)
+
+
+# Mutex
+
+- `state` (int32)
+- `sema` (uint32)
+
+
+# STCPConfig
+
+- `pk_table` ()
+- `local_address` (string)
+
+
 # MasterLogger
 
 - `` (*[Logger](#Logger))
@@ -198,4 +136,11 @@
 # Logger
 
 - `` (FieldLogger)
->>>>>>> 427d6a7f
+
+
+# AppConfig
+
+- `name` (string)
+- `args` ([]string)
+- `auto_start` (bool)
+- `port` (Port)